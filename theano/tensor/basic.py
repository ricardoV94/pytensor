"""A `Type` and `Op` classes to work with numpy.ndarrays symbolically."""

__docformat__ = "restructuredtext en"

import __builtin__
import sys # for sys.maxint
import traceback #for overriding Op.__call__
if sys.version_info >= (2,5):
  import functools

import numpy
from copy import copy

from theano import gof
from theano.gof import Variable, Op, utils, Type, Constant, Apply, Value

from theano import gradient

import elemwise
from theano import scalar as scal
from theano.gof.python25 import partial, any

from theano import compile, printing
from theano.printing import pprint, Print

### set up the external interface
from elemwise import Elemwise, DimShuffle, CAReduce, Sum



def check_equal_numpy(x, y):
    """
    Returns True iff x and y are equal (checks the dtype and
    shape if x and y are numpy.ndarray instances).
    """
    if isinstance(x, numpy.ndarray) and isinstance(y, numpy.ndarray):
        return x.dtype == y.dtype and x.shape == y.shape and numpy.any(abs(x - y) < 1e-10)
    elif isinstance(x, numpy.random.RandomState) and isinstance(y, numpy.random.RandomState):
        return all(numpy.all(a==b) for a, b in zip(x.__getstate__(), y.__getstate__()))
    else:
        return x == y

compile.register_checker(check_equal_numpy)

def hashtype(self):
    t = type(self)
    return hash(t.__name__) ^ hash(t.__module__)
elemwise.hashtype = hashtype


__oplist_constructor_list = []
"""List of functions to be listed as op constructors in the oplist (`gen_oplist`, doc/oplist.txt)."""
def constructor(f):
    """Add `f` to :doc:`oplist`.
    
    Make `f` appear as a constructor in the oplist (`gen_oplist`, doc/oplist.txt).
    """
    __oplist_constructor_list.append(f)
    return f
def __oplist_tag(thing, tag):
    tags = getattr(thing, '__oplist_tags', [])
    tags.append(tag)
    thing.__oplist_tags = tags


def as_tensor_variable(x, name = None, ndim=None):
    """Return `x`, transformed into a `TensorType`

    This function is often used by `make_node` methods of `Op` subclasses to
    turn ndarrays, numbers, `Scalar` instances, `Apply` instances and `TensorType`
    instances into valid input list elemnts.

    :Parameters:
     - `x`: Apply instance, Variable instance, numpy.ndarray, or number
       This thing will be transformed into a `Variable` in a sensible way.  An
       ndarray argument will not be copied, but a list of numbers will be copied
       to make an ndarray.
     - `name`: str or None
       If a new `Variable` instance is created, it will be named with this string.
     - `ndim`: None or integer
       Return a Variable with this many dimensions.  Raise TypeError if it's not possible.

    :Exceptions:
     - `ValueError`: raised if an `Apply` with no default output is fetched
     - `TypeError`: raised if `x` cannot be converted to a TensorType Variable

    """
    if hasattr(x, '_as_TensorVariable'):
        return x._as_TensorVariable()

    if isinstance(x, gof.Apply):
        #TODO: use Apply's default output mechanism
        if len(x.outputs) != 1:
            raise ValueError("It is ambiguous which output of a multi-output Op has to be fetched.", x)
        else:
            x = x.outputs[0]
    if isinstance(x, Variable):
        if isinstance(x.type, scal.Scalar):
            x = tensor_from_scalar(x)

        if not isinstance(x.type, TensorType):
            raise TypeError("Variable type field must be a TensorType.", x, x.type)

        if ndim is None:
            return x
        else:
            if (x.type.ndim > ndim):
                #TODO: strip off leading broadcastable dimensions
                raise ValueError('TensorType could not be cast to have %i dimensions' % ndim, x.type)
            elif (x.type.ndim < ndim):
                return shape_padleft(x, n_ones=(ndim - x.type.ndim))
            else:
                return x
    if isinstance(x, (tuple, list)) and any(isinstance(xi, Variable) for xi in x):
        try:
            return stack(*x)
        except (TypeError, ValueError):
            pass

    try:
        return constant(x, name=name, ndim=ndim)
    except TypeError:
        try:
            str_x = str(x)
        except:
            str_x = repr(x)
        raise TypeError("Cannot convert %s to TensorType" % str_x, type(x))

# this has a different name, because _as_tensor_variable is the function which ops use
# to upcast their arguments... this internal-use function is a good place to put debugging stuff, better than the global astensor.
_as_tensor_variable = as_tensor_variable

as_tensor = as_tensor_variable


def constant_or_value(x, rtype, name=None, ndim=None):
    """Return a symbolic `Constant` with value `x`
    
    :Exceptions:
     - `TypeError`: `x` could not be converted to a numpy.ndarray
     - `ValueError`: `x` could not be expanded to have ndim dimensions

    """
    x_ = None
    if rtype is TensorConstant and isinstance(x, int):
        for dtype in ['int8', 'int16', 'int32', 'int64']:
            x_ = numpy.asarray(x, dtype=dtype)
            if numpy.all(x == x_):
                break
            x_ = None
    elif rtype is TensorConstant and isinstance(x, float):
        for dtype in ['float32', 'float64']:
            x_ = numpy.asarray(x, dtype=dtype)
            if numpy.all(x == x_):
                break
            x_ = None
    elif isinstance(x, numpy.ndarray):
        x_ = x
    else:
        x_ = numpy.asarray(x)

    assert type(x_) == numpy.ndarray

    bcastable = [d == 1 for d in x_.shape]
    if ndim is not None:
        if len(bcastable) < ndim:
            bcastable = [True] * (ndim - len(bcastable)) + bcastable
        elif len(bcastable) > ndim:
            #TODO: strip off dimensions of size 1
            raise ValueError('ndarray could not be cast to constant with %i dimensions' % ndim)
        assert len(bcastable) == ndim

    try:
        return rtype(TensorType(dtype = x_.dtype, broadcastable = bcastable), x_, name=name)
    except:
        raise TypeError("Could not convert %s to TensorType" % x, type(x))

def constant(x, name=None, ndim=None):
    return constant_or_value(x, rtype=TensorConstant, name=name, ndim=ndim)

def value(x, name=None, ndim=None):
    return constant_or_value(x, rtype=TensorValue, name=name, ndim=ndim)

def _obj_is_wrappable_as_tensor(x):
    try:
        constant(x)
        return True
    except TypeError:
        return False
def _wrap_tensor_into_member(x):
    return compile.module.Member(constant(x))
compile.module.register_wrapper(_obj_is_wrappable_as_tensor, _wrap_tensor_into_member)


class TensorType(Type):
    """Symbolic `Type` representing a numpy.ndarray value."""

    filter_checks_isfinite = False
    """
    When this is True, strict filtering rejects data containing NaN or Inf entries. (Used in `DebugMode`)
    """

    def __init__(self, dtype, broadcastable, name = None):
        """Initialize self.dtype and self.broadcastable.

        :Parameters:
         - `dtype`: str corresponding to numpy dtype (e.g., 'int64')
           The value (ndarray) associated to a `Variable` of this `Type` will have
           this dtype.
         - `broadcastable`: tuple, list, or array of boolean values
           This argument serves two purposes.  First, the True elements of this
           list indicate the dimensions where the shape of an associated value
           must be 1.  Secondly, the length of this list is the number of
           dimensions that an associated value must have.  See
           :doc:`broadcasting` for an explanation of how this list is used.
         - `name`: str
           Optional name for this type.
        """
        self.dtype = str(dtype)
        self.broadcastable = tuple(broadcastable)
        self.dtype_specs() # error checking is done there
        self.name = name
    
    def filter(self, data, strict = False):
        """Convert `data` to something which can be associated to a `TensorVariable`.

        This function is not meant to be called in user code.  It is for
        `Linker` instances to use when running a compiled graph.
        """
        _data = data
        if strict:
            if not isinstance(data, numpy.ndarray):
                raise TypeError("%s expected a ndarray object.", data, type(data))
            if not str(data.dtype) == self.dtype:
                raise TypeError("%s expected a ndarray object with dtype = %s (got %s)." % (self, self.dtype, data.dtype))
            if not data.ndim == self.ndim:
                raise TypeError("%s expected a ndarray object with %s dimensions (got %s)." % (self, self.ndim, data.ndim))
            if self.filter_checks_isfinite and (not numpy.all(numpy.isfinite(data))):
                raise TypeError("non-finite elements not allowed")
            return data
        else:
            data = numpy.asarray(data, dtype = self.dtype)
        if not self.ndim == data.ndim:
            raise TypeError("Wrong number of dimensions: expected %s, got %s with shape %s." % (self.ndim, data.ndim, data.shape), data)
        if any(b and d != 1 for d, b in zip(data.shape, self.broadcastable)):
            raise TypeError("Non-unit value on shape on a broadcastable dimension.", data.shape, self.broadcastable)
        return data

    def dtype_specs(self):
        """Return a tuple (python type, c type, numpy typenum) that corresponds to
        self.dtype.
        
        This function is used internally as part of C code generation.
        """
        #TODO: add more type correspondances for e.g. int32, int64, float32,
        #complex64, etc.
        try:
            return {'float32': (float, 'npy_float32', 'NPY_FLOAT32'),
                    'float64': (float, 'npy_float64', 'NPY_FLOAT64'),
                    'uint8': (int, 'npy_uint8', 'NPY_UINT8'),
                    'int8': (int, 'npy_int8', 'NPY_INT8'),
                    'uint16': (int, 'npy_uint16', 'NPY_UINT16'),
                    'int16': (int, 'npy_int16', 'NPY_INT16'),
                    'uint32': (int, 'npy_uint32', 'NPY_UINT32'),
                    'int32': (int, 'npy_int32', 'NPY_INT32'),
                    'uint64': (int, 'npy_uint64', 'NPY_UINT64'),
                    'int64': (int, 'npy_int64', 'NPY_INT64'),
                    'complex128': (complex, 'theano_complex128', 'NPY_COMPLEX128'),
                    'complex64': (complex, 'theano_complex64', 'NPY_COMPLEX64')}[self.dtype]
        except KeyError:
            raise TypeError("Unsupported dtype for %s: %s" % (self.__class__.__name__, self.dtype))

    def to_scalar_type(self):
        return scal.Scalar(dtype = self.dtype)

    def __eq__(self, other):
        """Compare True iff other is the same kind of TensorType"""
        return type(self) == type(other) and other.dtype == self.dtype and other.broadcastable == self.broadcastable

    @staticmethod
    def values_eq_approx(a, b):
        if type(a) is numpy.ndarray and type(b) is numpy.ndarray:
            if a.shape != b.shape:
                return False
            if a.dtype != b.dtype:
                return False
            if 'int' in str(a.dtype):
                return numpy.all(a==b)
            elif a.shape == (): #for comparing scalars, use broadcasting.
                # Note: according to James B, there was a reason for the
                # following two lines, that may seem weird at first glance.
                # If someone can figure out what it is, please say it here!
                ones = numpy.ones(2)
                return numpy.allclose(ones * a, ones*b)
            #elif str(a.dtype).startswith('complex'):
            #    print >> sys.stderr, 'WARNING: skipping comparison of complex'
            #    return True
            else:
                cmp = numpy.allclose(a,b)
                if cmp:
                    # Numpy claims they are close, this is good enough for us.
                    return True
                # Numpy is unhappy, but it does not necessarily mean that a and
                # b are different. Indeed, Numpy does not like missing values
                # and will return False whenever some are found in a or b.
                # The proper way would be to use the MaskArray stuff available
                # in Numpy. However, it looks like it has been added to Numpy's
                # core recently, so it may not be available to everyone. Thus,
                # for now we use a home-made recipe, that should probably be
                # revisited in the future.
                a_missing = numpy.isnan(a)
                if not a_missing.any():
                    # There are no missing values in a, thus this is not the
                    # reason why numpy.allclose(a, b) returned False.
                    return False
                # The following line is what numpy.allclose bases its decision
                # upon, according to its documentation.
                rtol = 1.0000000000000001e-05
                atol = 1e-8
                cmp_elemwise = (numpy.absolute(a - b) <=
                        (atol + rtol * numpy.absolute(b)))
                # Find places where both a and b have missing values.
                both_missing = a_missing * numpy.isnan(b)
                # Combine all information.
                return (cmp_elemwise + both_missing).all()

        return False

    def __hash__(self):
        """Hash equal for same kinds of TensorType"""
        return hashtype(self) ^ hash(self.dtype) ^ hash(self.broadcastable)

    ndim = property(lambda self: len(self.broadcastable), doc = "number of dimensions")
    """Number of dimensions

    This read-only property is the preferred way to get the number of dimensions
    of a `TensorType`.
    
    """

    def make_variable(self, name = None):
        """Return a `TensorVariable` of this type

        :Parameters:
         - `name`: str
           A pretty name to identify this `Variable` when printing and debugging

        """
        return TensorVariable(self, name = name)

    def __str__(self):
        if self.name:
            return self.name
        else:
            b = self.broadcastable
            #bcast = str(self.broadcastable)
            # TODO: verify this backport
            if not any(b):
              retval = len(b)
            else:
              retval = str(b)

            bcast = {(): 'scalar',
                     (False,): 'vector',
                     (False, True): 'col',
                     (True, False): 'row',
                     #(False, False): 'matrix'}.get(b, "%iD" % retval) #TODO backport
                     (False, False): 'matrix'}.get(b, "%iD" % len(b) if not any(b) else str(b))
            return "TensorType(%s, %s)" % (str(self.dtype), bcast)

    def __repr__(self):
        return str(self)
        #"TensorType{%s, %s}" % (str(self.dtype), str(self.broadcastable))

    def c_declare(self, name, sub):
        """Override `CLinkerOp.c_declare` """
        return """
        PyArrayObject* %(name)s;
        int type_num_%(name)s;
        typedef %(dtype)s dtype_%(name)s;
        """ % dict(sub, name = name, dtype = self.dtype_specs()[1])

    def c_init(self, name, sub):
        """Override `CLinkerOp.c_init` """
        return """
        %(name)s = NULL;
        type_num_%(name)s = %(type_num)s;
        """ % dict(sub, name = name, type_num = self.dtype_specs()[2])

    def c_extract(self, name, sub):
        """Override `CLinkerOp.c_extract` """
        return """
        %(name)s = NULL;
        type_num_%(name)s = %(type_num)s;
        if (py_%(name)s == Py_None) {
            // We can either fail here or set %(name)s to NULL and rely on Ops using
            // tensors to handle the NULL case, but if they fail to do so they'll end up
            // with nasty segfaults, so this is public service.
            PyErr_SetString(PyExc_ValueError, "expected an ndarray, not None");
            %(fail)s
        }
        else if (!PyArray_Check(py_%(name)s)) {
            PyErr_SetString(PyExc_ValueError, "expected an ndarray");
            %(fail)s
        }
        else if (((PyArrayObject*)py_%(name)s)->descr->type_num != %(type_num)s) {
            PyErr_SetString(PyExc_ValueError, "expected %(type_num)s");
            %(fail)s
        }
        else {
            %(name)s = (PyArrayObject*)(py_%(name)s);
            Py_XINCREF(%(name)s);
        }
        """ % dict(sub, name = name, type_num = self.dtype_specs()[2])

    def c_cleanup(self, name, sub):
        """Override `CLinkerOp.c_cleanup` """
        return """
        if (%(name)s) {
            Py_XDECREF(%(name)s);
        }
        """ % locals()

    def c_sync(self, name, sub):
        """Override `CLinkerOp.c_sync` """
        return """
        {Py_XDECREF(py_%(name)s);}
        if (!%(name)s) {
            Py_INCREF(Py_None);
            py_%(name)s = Py_None;
        }
        else if ((void*)py_%(name)s != (void*)%(name)s) {
            py_%(name)s = (PyObject*)%(name)s;
        }
        {Py_XINCREF(py_%(name)s);}
        """ % locals()

    def c_headers(self):
        """Override `CLinkerOp.c_headers` """
        return []

    def c_libraries(self):
        return []

    def c_support_code(cls):
        """Override `CLinkerOp.c_support_code` """
        template = """
        struct theano_complex%(nbits)s : public npy_complex%(nbits)s
        {
            typedef theano_complex%(nbits)s complex_type;
            typedef npy_float%(half_nbits)s scalar_type;

            complex_type operator +(complex_type y) {
                complex_type ret;
                ret.real = this->real + y.real;
                ret.imag = this->imag + y.imag;
                return ret;
            }
            complex_type operator -(complex_type y) {
                complex_type ret;
                ret.real = this->real - y.real;
                ret.imag = this->imag - y.imag;
                return ret;
            }
            complex_type operator *(complex_type y) {
                complex_type ret;
                ret.real = this->real * y.real - this->imag * y.imag;
                ret.imag = this->real * y.imag + this->imag * y.real;
                return ret;
            }
            complex_type operator /(complex_type y) {
                complex_type ret;
                scalar_type y_norm_square = y.real * y.real + y.imag * y.imag;
                ret.real = (this->real * y.real + this->imag * y.imag) / y_norm_square;
                ret.imag = (this->imag * y.real - this->real * y.imag) / y_norm_square;
                return ret;
            }
        };
        """
        return template % dict(nbits = 64, half_nbits = 32) + template % dict(nbits = 128, half_nbits = 64)
        # todo: use C templating


# Easy constructors

def tensor(*args, **kwargs):
    return TensorType(*args, **kwargs).make_variable()

def _multi(*fns):
    def f2(f, *names):
        if names and isinstance(names[0], int):
            if names == 1:
                return f()
            else:
                return [f() for i in xrange(names[0])]
        if isinstance(names, tuple):
            if len(names) == 1:
                names = names[0]
        if len(names) == 1:
            return f(names)
        else:
            return [f(name) for name in names]
    if len(fns) == 1:
        return partial(f2, fns)
    else:
        return [partial(f2, f) for f in fns]

cscalar = TensorType('complex64', ())
zscalar = TensorType('complex128', ())
fscalar = TensorType('float32', ())
dscalar = TensorType('float64', ())
bscalar = TensorType('int8', ())
wscalar = TensorType('int16', ())
iscalar = TensorType('int32', ())
lscalar = TensorType('int64', ())
def scalar(name = None, dtype = 'float64'):
    type = TensorType(dtype, ())
    return type(name)
scalars, fscalars, dscalars, iscalars, lscalars = _multi(scalar, fscalar, dscalar, iscalar, lscalar)

int_types = bscalar, wscalar, iscalar, lscalar
float_types = fscalar, dscalar
complex_types = cscalar, zscalar
int_scalar_types = int_types
float_scalar_types = float_types
complex_scalar_types = complex_types

cvector = TensorType('complex64', (False, ))
zvector = TensorType('complex128', (False, ))
fvector = TensorType('float32', (False, ))
dvector = TensorType('float64', (False, ))
bvector = TensorType('int8', (False,))
wvector = TensorType('int16', (False,))
ivector = TensorType('int32', (False, ))
lvector = TensorType('int64', (False, ))
def vector(name = None, dtype = 'float64'):
    type = TensorType(dtype, (False, ))
    return type(name)
vectors, fvectors, dvectors, ivectors, lvectors = _multi(vector, fvector, dvector, ivector, lvector)

int_vector_types = bvector, wvector, ivector, lvector
float_vector_types = fvector, dvector
complex_vector_types = cvector, zvector

cmatrix = TensorType('complex64', (False, False))
zmatrix = TensorType('complex128', (False, False))
fmatrix = TensorType('float32', (False, False))
dmatrix = TensorType('float64', (False, False))
bmatrix = TensorType('int8', (False, False))
wmatrix = TensorType('int16', (False, False))
imatrix = TensorType('int32', (False, False))
lmatrix = TensorType('int64', (False, False))
def matrix(name = None, dtype = 'float64'):
    type = TensorType(dtype, (False, False))
    return type(name)
matrices, fmatrices, dmatrices, imatrices, lmatrices = _multi(matrix, fmatrix, dmatrix, imatrix, lmatrix)

int_matrix_types = bmatrix, wmatrix, imatrix, lmatrix
float_matrix_types = fmatrix, dmatrix
complex_matrix_types = cmatrix, zmatrix

crow = TensorType('complex64', (True, False))
zrow = TensorType('complex128', (True, False))
frow = TensorType('float32', (True, False))
drow = TensorType('float64', (True, False))
brow = TensorType('int8', (True, False))
wrow = TensorType('int16', (True, False))
irow = TensorType('int32', (True, False))
lrow = TensorType('int64', (True, False))
def row(name = None, dtype = 'float64'):
    type = TensorType(dtype, (True, False))
    return type(name)
rows, frows, drows, irows, lrows = _multi(row, frow, drow, irow, lrow)

ccol = TensorType('complex64', (False, True))
zcol = TensorType('complex128', (False, True))
fcol = TensorType('float32', (False, True))
dcol = TensorType('float64', (False, True))
bcol = TensorType('int8', (False, True))
wcol = TensorType('int16', (False, True))
icol = TensorType('int32', (False, True))
lcol = TensorType('int64', (False, True))
def col(name = None, dtype = 'float64'):
    type = TensorType(dtype, (False, True))
    return type(name)
cols, fcols, dcols, icols, lcols = _multi(col, fcol, dcol, icol, lcol)


class _tensor_py_operators:
    #UNARY
    def __abs__(self): return abs_(self)
    def __neg__(self): return neg(self)

    #CASTS 
    #### REMOVED THESE BECAUSE PYTHON appears to require __int__ to return an int. -JB 20081112
    #def __int__(self): return convert_to_int32(self)
    #def __float__(self): return convert_to_float64(self)
    #def __complex__(self): return convert_to_complex128(self)

    #COMPARISONS
    def __lt__(self,other): return lt(self, other)
    def __le__(self,other): return le(self, other)
    def __gt__(self,other): return gt(self, other)
    def __ge__(self,other): return ge(self, other)

    #BITWISE
    def __invert__(self): return invert(self) 
    def __and__(self,other): return and_(self, other)
    def __or__(self,other): return or_(self, other)
    def __xor__(self,other): return xor(self, other)
    def __rand__(self,other): return and_(other,self)
    def __ror__(self,other): return or_(other, self)
    def __rxor__(self,other): return xor(other, self)
#     def __iand__(self, other): return _and_inplace(self, other)
#     def __ior__(self, other): return _or_inplace(self, other)
#     def __ixor__(self, other): return _xor_inplace(self, other)

    #ARITHMETIC - NORMAL
    def __add__(self,other): 
        try:
            return add(self,other)
        except Exception, e:
            return NotImplemented
    def __sub__(self,other): 
        try:
            return sub(self,other)
        except Exception, e:
            return NotImplemented
    def __mul__(self,other): 
        try: 
            return mul(self,other)
        except Exception, e:
            return NotImplemented
    def __div__(self,other): 
        try: 
            return div_proxy(self,other)
        except Exception, e:
            return NotImplemented
    def __pow__(self,other): 
        try:
            return pow(self,other)
        except Exception, e:
            return NotImplemented
    def __mod__(self,other):
        try:
            return mod(self,other)
        except Exception, e:
            return NotImplemented

#     ##### DON"T USE THESE BECAUSE INPLACE OPS SHOULD BE INSERTED BY OPTIMIZATION ONLY
#     #ARITHMETIC - INPLACE
#     def __iadd__(self,other): return _add_inplace(self,other)
#     def __isub__(self,other): return _sub_inplace(self,other)
#     def __imul__(self,other): return _mul_inplace(self,other)
#     def __idiv__(self,other): return _div_inplace(self,other)
#     def __ipow__(self,other): return _pow_inplace(self,other)

    #ARITHMETIC - RIGHT-OPERAND
    def __radd__(self,other): return add(other,self)
    def __rsub__(self,other): return sub(other,self)
    def __rmul__(self,other): return mul(other,self)
    def __rdiv__(self,other): return div_proxy(other,self)
    def __rmod__(self,other): return mod(other,self)
    def __rpow__(self,other): return pow(other,self)

    #TRANSPOSE
    T = property(lambda self: transpose(self))

    shape = property(lambda self: shape(self))
    def reshape(self, shape, ndim=None):
        """Return a reshaped view/copy of this variable.

        :param shape: something that can be converted to a symbolic vector of integers

        :param ndim: the length of the shape.  Passing None here means for theano to try and
        guess the length of `shape`.
        """
        return reshape(self, shape, ndim=ndim)

    def dimshuffle(self, *pattern):
        """Reorder the dimensions of this variable, optionally inserting broadcasted dimensions.

        :param pattern: list/tuple of int mixed with 'x' for broadcastable dimensions

        For example, to create a 3D view of a [2D] matrix, call ``dimshuffle([0,'x',1])``.  This
        will create a 3D view such that the middle dimension is an implicit broadcasted
        dimension.  To do the same thing on the transpose of that matrix, call ``dimshuffle([1,
        'x', 0])``.

        This function supports the pattern passed as a tuple, or as a variable-length argument (e.g. ``a.dimshuffle(pattern)`` is equivalent to ``a.dimshuffle(*pattern)`` where ``pattern`` is a list/tuple of ints mixed with 'x' characters).

        For more information, see `DimShuffle`.
        """
        if (len(pattern) == 1) and (isinstance(pattern[0], (list, tuple))):
            pattern = pattern[0]
        op = DimShuffle(list(self.type.broadcastable), pattern)
        return op(self)


    #SLICING
#     def __getitem__(self, args): return Subtensor.from_idxs(self,
#             args).outputs[0]
#     def __getslice__(self, *args): return Subtensor.from_idxs(self,
#             (slice(*args),)).outputs[0]
    def __getitem__(self, args):
        if not isinstance(args, tuple):
            args = args,
        return Subtensor(args)(self, *Subtensor.collapse(args, lambda entry: isinstance(entry, Variable)))
    def __getslice__(self, *args):
        args = slice(*args),
        return Subtensor(args)(self, *Subtensor.collapse(args, lambda entry: isinstance(entry, Variable)))
    
    #COPYING
    def copy(self):
        return tensor_copy(self)

    def __iter__(self): 
        try:
            for i in xrange(get_vector_length(self)):
                yield self[i]
        except:
            # This prevents accidental iteration via builtin.sum(self)
            raise TypeError('TensorType does not support iteration. '
            'Maybe you are using builtin.sum instead of theano.tensor.sum? (Maybe .max?)')
        

    # CONVENIENT ACCESS TO TYPE PROPERTIES
    ndim = property(lambda self: self.type.ndim)
    """The rank of this tensor."""
    broadcastable = property(lambda self: self.type.broadcastable)
    """The broadcastable signature of this tensor.

    See :doc:`broadcasting` for details.
    
    """
    dtype = property(lambda self: self.type.dtype)
    """ The dtype of this tensor.  """


    #extra pseudo-operator symbols
    def __dot__(left, right): return dot(left, right)
    def __rdot__(right, left): return dot(left, right)

    def sum(self, axis=None):
        return elemwise.Sum(axis)(self)

    def norm(self, L, axis=None):
        if L==0:
            raise NotImplementedError()
        if L==float('inf'):
            raise NotImplementedError()
        #optimizations will/should catch cases like L=1, L=2
        return pow(pow(abs_(self), L).sum(axis=axis), 1.0/L)


    #TO TRUMP NUMPY OPERATORS
    __array_priority__ = 1000
    

class TensorVariable(Variable, _tensor_py_operators):
    """Subclass to add the tensor operators to the basic `Variable` class."""

class TensorConstantSignature(tuple):
    def __eq__(self, other):
        (a, b), (x,y) = self, other
        #N.B. compare shape to ensure no broadcasting in ==
        return (x == a) and (b.shape == y.shape) and (numpy.all(b == y)) 
    def __hash__(self):
        a, b = self
        return hashtype(self) ^ hash(a) ^ hash(b.shape)

class TensorConstant(Constant, _tensor_py_operators):
    """Subclass to add the tensor operators to the basic `Constant` class.
    
    To create a TensorConstant, use the `constant` function in this module.
    """
    def signature(self):
        return TensorConstantSignature((self.type, self.data))

class TensorValue(Value, _tensor_py_operators):
    """Subclass to add the tensor operators to the basic `Value` class.
    
    To create a TensorValue, use the `value` function in this module.
    """


Tensor = TensorType
TensorVariable = TensorVariable
TensorConstant = TensorConstant
TensorValue = TensorValue


#QUESTION: why are we doing this!?
elemwise.as_tensor_variable = as_tensor_variable    
elemwise.TensorType = TensorType
elemwise.TensorVariable = TensorVariable
elemwise.TensorConstant = TensorConstant
elemwise.TensorValue = TensorValue



#########################
# Utilities
#########################

def _elemwise(scalar_op, name, doc_prefix=''):
    straight = elemwise.Elemwise(scalar_op, name = name)
    inplace_scalar_op = scalar_op.__class__(scal.transfer_type(0))
    inplace = elemwise.Elemwise(inplace_scalar_op, {0: 0}, name = name+"_inplace")

    # don't add the inplace versions, they aren't supposed to be part of the user interface
    _constructor_list.append(straight) 
    
    # This is here so that gen_oplist can detect which module declared these variables.

    straight.__module__ = 'tensor'
    inplace.__module__ = 'tensor'

    if doc_prefix:
        straight.__doc__ = doc_prefix + '\n' + straight.__doc__

    return straight, inplace

def _redefine(real_symbol_value, module='tensor'):
    """Replace the value associated with a function symbol.
    
    This is useful to trick epydoc into doing what we want.  It's a hack.
    """
    real_symbol_value.__module__ = 'tensor.basic'
    def decorator(f):
        return real_symbol_value
    return decorator

def _redefine_asRoutine(real_symbol_value):
    real_symbol_value.__epydoc_asRoutine = True
    def decorator(f):
        return real_symbol_value
    return decorator

def _scal_elemwise(symbol):
    """Replace a symbol definition with an elementwise version of the corresponding scalar Op"""
    symbolname = symbol.__name__
    inplace = symbolname.endswith('_inplace')
    if inplace:
      msg = "inplace"
    else:
      msg = "no_inplace"
    n="Elemwise{%s,%s}"%(symbolname,msg)
    #backport
    #n="Elemwise{%s,%s}"%(symbolname,"inplace" if inplace else "no_inplace")

    if inplace:
        scalar_op = getattr(scal, symbolname[:-len('_inplace')])
        inplace_scalar_op = scalar_op.__class__(scal.transfer_type(0))
        rval = elemwise.Elemwise(inplace_scalar_op, {0: 0}, name=n)
    else:
        scalar_op = getattr(scal, symbolname)
        rval = elemwise.Elemwise(scalar_op, name=n)

    if getattr(symbol, '__doc__', False):
        rval.__doc__ = symbol.__doc__ + '\n' + rval.__doc__

    #for the meaning of this see the ./epydoc script
    # it makes epydoc display rval as if it were a function, not an object
    rval.__epydoc_asRoutine = symbol
    rval.__module__ = 'tensor'

    pprint.assign(rval, printing.FunctionPrinter(symbolname))

    return rval


#########################
# Casting Operations
#########################

class TensorFromScalar(Op):
    def make_node(self, s):
        assert isinstance(s.type, scal.Scalar)
        return Apply(self,
                     [s],
                     [tensor(dtype = s.type.dtype,
                             broadcastable = ())])
    def perform(self, node, (s, ), (out, )):
        out[0] = numpy.asarray(s)
    def grad(self, (s,), (dt,)):
        return [scalar_from_tensor(dt)]
tensor_from_scalar = TensorFromScalar()

class ScalarFromTensor(Op):
    def make_node(self, t):
        assert isinstance(t.type, TensorType)
        assert t.type.broadcastable == ()
        return Apply(self,
                     [t],
                     [scal.Scalar(dtype = t.type.dtype).make_variable()])
    def perform(self, node, (s, ), (out, )):
        out[0] = s.flatten()[0]
    def grad(self, (s,), (dt,)):
        return [TensorFromScalar(dt)]
scalar_from_tensor = ScalarFromTensor()


@constructor
def cast(t, dtype):
    mapping = {'int8': convert_to_int8,
               'int16': convert_to_int16,
               'int32': convert_to_int32,
               'int64': convert_to_int64,
               'float32': convert_to_float32,
               'float64': convert_to_float64,
               'complex64': convert_to_complex64,
               'complex128': convert_to_complex128}
    return mapping[dtype](t)

#to be removed as we get the epydoc routine-documenting thing going -JB 20080924
def _conversion(real_value, name):
    __oplist_tag(real_value, 'casting')
    real_value.__module__='tensor.basic'
    pprint.assign(real_value, printing.FunctionPrinter(name))
    return real_value

convert_to_int8  = _conversion(elemwise.Elemwise(scal.Identity(scal.specific_out(scal.int8))), 'int8')
"""Cast to 8-bit integer"""
    
convert_to_int16 = _conversion(elemwise.Elemwise(scal.Identity(scal.specific_out(scal.int16))), 'int16')
"""Cast to 16-bit integer"""

convert_to_int32 = _conversion(elemwise.Elemwise(scal.Identity(scal.specific_out(scal.int32))), 'int32')
"""Cast to 32-bit integer"""

convert_to_int64 = _conversion(elemwise.Elemwise(scal.Identity(scal.specific_out(scal.int64))), 'int64')
"""Cast to 64-bit integer"""

convert_to_float32 = _conversion(elemwise.Elemwise(scal.Identity(scal.specific_out(scal.float32))), 'float32')
"""Cast to single-precision floating point"""

convert_to_float64 = _conversion(elemwise.Elemwise(scal.Identity(scal.specific_out(scal.float64))), 'float64')
"""Cast to double-precision floating point"""

convert_to_complex64  = _conversion(elemwise.Elemwise(scal.Identity(scal.specific_out(scal.complex64))), 'complex64')
"""Cast to single-precision complex"""

convert_to_complex128 = _conversion(elemwise.Elemwise(scal.Identity(scal.specific_out(scal.complex128))), 'complex128')
"""Cast to double-precision complex"""



##########################
# Unary Operations
##########################

class Shape(Op):
    """
    L{Op} to return the shape of a matrix.

    @note: Non-differentiable.
    """
    def make_node(self, x):
        x = as_tensor_variable(x)
        return Apply(self, [x], [lvector()])
    def perform(self, node, (x, ), (out, )):
        out[0] = numpy.asarray(x.shape, dtype = 'int64')
    def grad(self, (x,), (gz,)):
        return [None]
@_redefine_asRoutine(Shape())
def shape(a):
    pass

pprint.assign(shape, printing.MemberPrinter('shape'))


class MaxAndArgmax(Op):
    """Calculate the max and argmax over a given axis"""
    nin=2 # tensor, axis
    nout=2 # max val, max idx
    E_axis = 'invalid axis'
    
    def make_node(self, x, axis=None):
        x = _as_tensor_variable(x)
        if axis is None:
            axis = x.type.ndim - 1
        axis = _as_tensor_variable(axis)
        inputs = [x, axis]
        broadcastable = [False] * (x.type.ndim - 1) #TODO: be less conservative
        outputs = [tensor(x.type.dtype, broadcastable), 
                   tensor('int32', broadcastable)]
        return Apply(self, inputs, outputs)
    def perform(self, node, (x, axis), (max, max_idx)):
        max[0] = numpy.asarray(numpy.max(x, axis))
        max_idx[0] = numpy.asarray(numpy.argmax(x, axis), dtype='int32')
    def grad(self, (x, axis), (g_max, g_max_idx)):
        # @warning: This only works if axis is 0, else the max is
        # broadcasted wrong in the call to eq.
        # @note: This function should work correctly for L{vector}s.
#        (x, y), (gz, gw)
#        gz*dz/dx + gw*dw/dx, gz*dz/dy + gw*dw/dy
#        gMax * dMax/dx + gArgMax * dArgMax/dx, gMax * dMax/daxis + gArgMax * dArgMax/daxis
#       g_max has one less dimension than x, so you need to complete g_max to x's shape
#        when axis=0 the broadcasting mechanism does it automatically
        
        if not ( axis.data == 0 or axis.data == x.ndim-1):
            raise NotImplementedError('MaxAndArgmax gradient with axis corresponding to internal dimension')
        if axis.data==0:
          g_max_pad = shape_padleft(g_max)
        else:
           g_max_pad = shape_padright(g_max)
        #backport
        #g_max_pad = shape_padleft(g_max) if axis.data==0 else \
        #            shape_padright(g_max)
        xmax = max(x, axis)
        if axis.data==0:
          xmax_pad = shape_padleft(xmax)
        else:
          xmax_pad = shape_padright(xmax)
        #backport
        #xmax_pad = shape_padleft(xmax) if axis.data==0 else \
        #           shape_padright(xmax)
        g_x = eq(xmax_pad, x) * g_max_pad
        return g_x, None

_max_and_argmax = MaxAndArgmax()
@_redefine_asRoutine(_max_and_argmax)
def max_and_argmax(a):
    pass


@constructor
def max(x, axis=None):
    """
    Return maximum elements obtained by iterating over given axis

    Default axis is the last one.
    """
    # In python (using MaxAndArgmax.perform()) this leads to an wasteful
    # implementation that goes through the data twice instead of once
    # but when Argmax.c_impl() is in place, it should be fine.
    return max_and_argmax(x,axis)[0]

@constructor
def argmax(x, axis=None):
    """
    Return indexes of maximum elements obtained by iterating over given axis

    Default axis is the last one.
    """
    # In python (using MaxAndArgmax.perform()) this leads to an wasteful
    # implementation that goes through the data twice instead of once
    # but when Argmax.c_impl() is in place, it should be fine.
    return max_and_argmax(x,axis)[1]

@constructor
def min(x, axis=None):
    str_x_type = str(x.dtype)
    if str_x_type.startswith('float') or str_x_type.startswith('int'):
        return -max(-x, axis=axis)
    else:
        #Be careful about unsigned integers, complex
        raise NotImplementedError()

@constructor
def argmin(x, axis=None):
    str_x_type = str(x.dtype)
    if str_x_type.startswith('float') or str_x_type.startswith('int'):
        return argmax(-x, axis=axis)
    else:
        #Be careful about unsigned integers, complex
        raise NotImplementedError()

@constructor
def smallest(*args):
    """Return the [elementwise] smallest of a variable number of arguments (like python's min)."""
    if len(args) == 2:
        a, b = args
        return switch(a < b, a, b)
    else:
        return min(stack(*args), axis=0)

@constructor
def largest(*args):
    """Return the [elementwise] largest of a variable number of arguments (like python's max)."""
    if len(args) == 2:
        a, b = args
        return switch(a > b, a, b)
    else:
        return max(stack(*args), axis=0)


##########################
# Comparison
##########################

@_scal_elemwise
def lt(a, b):
    """a < b"""

@_scal_elemwise
def gt(a, b):
    """a > b"""

@_scal_elemwise
def le(a, b):
    """a <= b"""

@_scal_elemwise
def ge(a, b):
    """a >= b"""

@_scal_elemwise
def eq(a, b):
    """a == b"""

@_scal_elemwise
def neq(a, b):
    """a != b"""


##########################
# Condition
##########################

@_scal_elemwise
def switch(cond, ift, iff):
    """if cond then ift else iff"""


##########################
# Bit-wise
##########################

@_scal_elemwise
def and_(a,b):
    """bitwise a & b"""

@_scal_elemwise
def or_(a,b):
    """bitwise a | b"""

@_scal_elemwise
def xor(a,b):
    """bitwise a ^ b"""

@_scal_elemwise
def invert(a):
    """bitwise ~a"""

##########################
# Math
##########################

@_scal_elemwise
def abs_(a):
    """|`a`|

    TensorVariable overloads the `TensorVariable.__abs__` operator so that
    this function is called when you type abs(a).

    """

pprint.assign(abs_, printing.PatternPrinter(('|%(0)s|', -1000)))


@_scal_elemwise
def exp(a):
    """e^`a`"""

@_scal_elemwise
def neg(a):
    """-a"""

@_scal_elemwise
def inv(a):
    """1.0/a (inplace on a)"""

@_scal_elemwise
def log(a):
    """base e logarithm of a"""

@_scal_elemwise
def log2(a):
    """base 2 logarithm of a"""

@_scal_elemwise
def log10(a):
    """base 10 logarithm of a"""

@_scal_elemwise
def sgn(a):
    """sign of a"""

@_scal_elemwise
def iround(a):
    """int(round(a))"""

@_scal_elemwise
def sqr(a):
    """square of a"""

@_scal_elemwise
def sqrt(a):
    """square root of a"""

@_scal_elemwise
def cos(a):
    """cosine of a"""

@_scal_elemwise
def sin(a):
    """sine of a"""

@_scal_elemwise
def tan(a):
    """tangent of a"""

@_scal_elemwise
def cosh(a):
    """hyperbolic cosine of a"""

@_scal_elemwise
def sinh(a):
    """hyperbolic sine of a"""

@_scal_elemwise
def tanh(a):
    """hyperbolic tangent of a"""


##########################
# Misc
##########################

#fill, _fill_inplace = _elemwise(scal.second, 'fill',
    #"""fill WRITEME (elemwise)""")
@_scal_elemwise
def second(a, b):
    """Create a matrix by filling the shape of a with b"""

fill = second
pprint.assign(fill, printing.FunctionPrinter('fill'))


@constructor
def ones_like(model):
    """WRITEME"""
    #return Ones(model.type.ndim)(shape(model))
    return fill(model, 1.0)

@constructor
def zeros_like(model):
    """WRITEME"""
    #return Zeros(model.type.ndim)(shape(model))
    return fill(model, 0.0)

class Filler(gof.Op):
    """WRITEME"""
    def __init__(self, value, ndim, dtype = 'float64'):
        self.value = value
        self.ndim = ndim
        self.dtype = dtype
        self.type = TensorType(dtype = dtype,
                           broadcastable = (False,)*ndim)

    def make_node(self, dims):
        dims = as_tensor_variable(dims)
        return gof.Apply(self, [dims], [self.type()])

    def perform(self, node, (dims,), (out,)):
        if out[0] is not None:
            out[0].resize(dims, refcheck = 0)
            out[0].fill(self.value)
        else:
            if self.value == 0:
                out[0] = numpy.zeros(dims, dtype = self.dtype)
            elif self.value == 1:
                out[0] = numpy.ones(dims, dtype = self.dtype)
            else:
                out[0] = numpy.ones(dims, dtype = self.dtype) * self.value

    def grad(self, (dims,), (gout,)):
        return None,

    def __eq__(self, other):
        return type(self) == type(other) and self.ndim == other.ndim and self.dtype == other.dtype

    def __hash__(self):
        return hash(self.ndim) ^ hash(self.dtype)

Zeros = partial(Filler, 0)
"""WRITEME"""

Ones = partial(Filler, 1)
"""WRITEME"""

@constructor
def zero():
    """
    Return a scalar zero, e.g. for initializing sums.
    """
    return Zeros(0)([])

@constructor
def one():
    """WRITEME"""
    return Ones(0)([])

pprint.assign(lambda pstate, r: r.owner and isinstance(r.owner.op, Filler) and r.owner.op.value == 0, printing.FunctionPrinter('zeros'))
pprint.assign(lambda pstate, r: r.owner and isinstance(r.owner.op, Filler) and r.owner.op.value == 1, printing.FunctionPrinter('ones'))


@_redefine(elemwise.Elemwise(scal.identity))
def tensor_copy(a):
    """Create a duplicate of `a` (with duplicated storage)"""
pprint.assign(tensor_copy, printing.IgnorePrinter())


@_redefine(elemwise.Elemwise(scal.identity, inplace_pattern = {0: [0]}))
def view(a):
    """Create a duplicate of `a` (with shared storage)"""

@constructor
def sum(input, axis = None):
    """WRITEME"""
    return elemwise.Sum(axis)(input)

pprint.assign(Sum(), printing.FunctionPrinter('sum'))


@constructor
def mean(input, axis = None):
    """Compute the mean value along the given axis of a tensor `input`

    :param axis: compute the mean along this axis of the tensor.  None means all axes (like
    numpy).
    :type axis: None or int or (list of int) (see `Sum`)
    
    """
    if str(input.dtype).startswith('int'):
        # we need to cast eventually anyway, and this helps
        # to prevents overflow
        input = convert_to_float64(input)
    s = sum(input, axis)
    shp = shape(input)
    if axis is None:
        axis = range(input.type.ndim)
    elif isinstance(axis, int):
        axis = [axis]
    for i in axis:
        s = s / shp[i]
    return s

@constructor
def var(input, axis = None):
    """Compute the variance along the given axis of a tensor `input`

    :param axis: compute the variance along this axis of the tensor.  None means trailing axis.
    :type axis: None or int or (list of int) (see `Sum`)

    """
    input_ndim = input.type.ndim
    if axis == None:
        axis = range(input_ndim)
    if isinstance(axis, int):
        axis = [axis]

    #make a pattern that will undo the reduction of dimensions caused by mean
    pattern = []
    next_dim = 0
    for i in range(input_ndim):
        if i in axis:
            pattern.append('x')
        else:
            pattern.append(next_dim)
            next_dim += 1

    #compute the axis-wise mean
    mean_input_reduced = mean(input, axis)

    #broadcast that back out to match input
    mean_input = DimShuffle(
            list(mean_input_reduced.type.broadcastable),
            pattern)(mean_input_reduced)

    #center the input
    centered_input = input - mean_input

    #return the mean sqr
    return mean(centered_input**2, axis)

class Repeat(gof.Op):

    def make_node(self, input, repeats, axis):
        assert isinstance(input.type, TensorType)
        assert repeats.type == iscalar
        assert axis.type == iscalar
        broadcastable = []
        for i,x in enumerate(input.broadcastable):
          if i==axis:
            broadcastable += [False]
          else:
            broadcastable += [x]

        type = TensorType(dtype = input.type.dtype, broadcastable = \
                          broadcastable)
        #backport
        #type = TensorType(dtype = input.type.dtype,
        #              broadcastable = [False if i==axis else x for i, x in enumerate(input.broadcastable)])
        return gof.Apply(self, [inputs, repeats, axis], [type()])

    def perform(self, node, (input, repeats, axis), (out, )):
        out[0] = numpy.repeat(input, repeats, axis)

    def grad(self, (input, repeats, axis), (gout, )):
        return add.grad((input, gout), (gout,))[:1]

repeat = Repeat()



##########################
# Arithmetics
##########################

def div_proxy(x, y):
    """Proxy for either true_div or int_div, depending on types of x, y.
    """
    if as_tensor_variable(x).type.dtype.startswith('int') and as_tensor_variable(y).type.dtype.startswith('int'):
        return int_div(x, y)
    else:
        return true_div(x, y)

@_scal_elemwise
def add(a, b):
    """elementwise addition"""

@_scal_elemwise
def sub(a, b):
    """elementwise subtraction"""

@_scal_elemwise
def mul(a, b):
    """elementwise multiplication"""

@_scal_elemwise
def true_div(a, b):
    """elementwise [true] division (inverse of multiplication)"""

@_scal_elemwise
def int_div(a, b):
    """elementwise integer-division"""

@_scal_elemwise
def mod(a, b):
    """elementwise modulo"""

@_scal_elemwise
def pow(a, b):
    """elementwise power"""

@_scal_elemwise
def clip(x, min, max):
    """clip x to be between min and max"""

pprint.assign(add, printing.OperatorPrinter('+', -2, 'either'))
pprint.assign(mul, printing.OperatorPrinter('*', -1, 'either'))
pprint.assign(sub, printing.OperatorPrinter('-', -2, 'left'))
pprint.assign(neg, printing.OperatorPrinter('-',  0, 'either'))
pprint.assign(true_div, printing.OperatorPrinter('/', -1, 'left'))
pprint.assign(int_div, printing.OperatorPrinter('//', -1, 'left'))
pprint.assign(pow, printing.OperatorPrinter('**', 1, 'right'))



##########################
# View Operations
##########################

def transpose(x, **kwargs):
    dims = range(x.ndim-1, -1, -1)
    return DimShuffle(x.broadcastable, dims, inplace=True)(tensor_copy(x))


class Subtensor(Op):
    """Return a subtensor view

    This class uses a relatively complex internal representation of the inputs
    to remember how the input tensor x should be sliced.  The instance variable
    idxlist is a list whose elements are either integers, or slices.  The
    integers are indexes into the inputs array, and the start/stop/step members
    of each slice are also integer indexes into the inputs array (or None).  The
    inputs array is the tensor x, followed by scalar integer variables.
    
    @todo: add support for advanced tensor indexing (in Subtensor_dx too).
    """
    e_invalid = 'The index list is longer than the number of dimensions of the tensor.'
    e_subslice = 'nested slicing is not supported'
    e_indextype = "Invalid index type or slice for Subtensor"
    debug = 0

    view_map = {0: [0]}

    @staticmethod
    def collapse(idxs, cond):
        ret = []
        def helper(entry):
            if cond(entry):
                ret.append(entry)
            elif isinstance(entry, slice):
                helper(entry.start)
                helper(entry.stop)
                helper(entry.step)
        for idx in idxs:
            helper(idx)
        return ret

    @staticmethod
    def convert(entry, slice_ok=True):
      scal_types = [scal.int64, scal.int32, scal.int16, scal.int8]
      tensor_types = [bscalar, iscalar, lscalar]
      if isinstance(entry, gof.Variable) and entry.type in scal_types:
        return entry.type
      elif isinstance(entry, gof.Type) and entry in scal_types:
        return entry
      if isinstance(entry, gof.Variable) and entry.type in tensor_types:
        return scal.Scalar(entry.type.dtype)
      elif isinstance(entry, gof.Type) and entry in tensor_types:
        return scal.Scalar(entry.dtype)
      elif slice_ok and isinstance(entry, slice):
        a = entry.start
        b = entry.stop
        c = entry.step

        if a is not None:
          slice_a = Subtensor.convert(a, False)
        else:
          slice_a = None

        if b is not None:
           slice_b = Subtensor.convert(b, False)
        else:
           slice_b = None

        if c is not None:
           slice_c = Subtensor.convert(c, False)
        else:
           slice_c = None

        return slice(slice_a,slice_b,slice_c)
          #backport
          #return slice(Subtensor.convert(a, False) if a is not None else None,
            #             Subtensor.convert(b, False) if b is not None else None,
            #             Subtensor.convert(c, False) if c is not None else None)

      elif isinstance(entry, int):
        return entry
      else:
        raise TypeError(Subtensor.e_indextype, entry)

    def __init__(self, idx_list):
        self.idx_list = map(self.convert, idx_list)

    def make_node(self, x, *inputs):
        x = as_tensor_variable(x)
        def my_as_scalar(a):
            if isinstance(a, gof.Variable) and isinstance(a.type, TensorType):
                return scalar_from_tensor(a)
            else:
                return scal.as_scalar(a)
        inputs = tuple(my_as_scalar(a) for a in inputs)
        
        idx_list = list(self.idx_list)
        if len(idx_list) > x.type.ndim:
            raise ValueError(Subtensor.e_invalid,
                             (len(idx_list), x.type.ndim))

        #infer the broadcasting pattern
        padded = idx_list + [slice(0,sys.maxint,1)] * (x.type.ndim - len(idx_list))
        broadcastable = [bc for p, bc in zip(padded, x.type.broadcastable) if isinstance(p, slice)]

        input_types = Subtensor.collapse(idx_list, lambda entry: isinstance(entry, gof.Type))
        if len(inputs) != len(input_types):
            raise IndexError("Not enough inputs to fill in the Subtensor template.", inputs, idx_list)
        for input, expected_type in zip(inputs, input_types):
            if input.type != expected_type:
                raise TypeError("Wrong type for the Subtensor template. Expected %s, got %s." % (input.type, expected_type))

        return gof.Apply(self,
                         (x, ) + inputs,
                         [tensor(dtype = x.type.dtype,
                                 broadcastable = broadcastable)])

    def perform(self, node, inputs, (out, )):
        x = inputs[0]
        indices = list(reversed(inputs[1:]))

        def convert(entry):
            if isinstance(entry, gof.Type):
                return indices.pop()
            elif isinstance(entry, slice):
                return slice(convert(entry.start),
                             convert(entry.stop),
                             convert(entry.step))
            else:
                return entry

        cdata = tuple(map(convert, self.idx_list))
        if len(cdata) == 1:
            cdata = cdata[0]
        out[0] = numpy.asarray(x.__getitem__(cdata))

    def grad(self, inputs, (gz,)):
        x = inputs[0]
        rest = inputs[1:]
        return [SetSubtensor(self.idx_list)(zeros_like(x), gz, *rest)] + [None] * len(rest)

    def __eq__(self, other):
        return type(self) == type(other) and self.idx_list == other.idx_list

    def __hash__(self):
<<<<<<< HEAD
        #TODO: optimize by cache this hash value
        idx_list = tuple((entry.start, entry.stop, entry.step)
                         if isinstance(entry, slice)
                         else entry
                         for entry in self.idx_list)
=======
        msg = []
        for entry in self.idx_list:
          if isinstance(entry, slice):
            msg += [(entry.start, entry.stop, entry.step)]
          else:
            msg += [entry]
        
        idx_list = tuple(msg)
        #backport
        #idx_list = tuple((entry.start, entry.stop, entry.step)
        #                 if isinstance(entry, slice)
        #                 else entry
        #                 for entry in self.idx_list)
>>>>>>> 3126f874
        return hash(idx_list)

    def __str__(self):
        indices = []
        for entry in self.idx_list:
            if isinstance(entry, slice):
              msg = []
              for x in [entry.start, entry.stop, entry.step]:
                if x is None:
                  msg += ""
                else:
                  msg += [str(x)]
                indices.append(":".join(msg))
                #backport
                #indices.append(":".join("" if x is None else str(x) for x in [entry.start, entry.stop, entry.step]))
            else:
                indices.append(str(entry))
        return "%s{%s}" % (self.__class__.__name__, ", ".join(indices))



class SubtensorPrinter:

    def process(self, r, pstate):
        if r.owner is None:
            raise TypeError("Can only print Subtensor.")
        elif isinstance(r.owner.op, Subtensor):
            idxs = r.owner.op.idx_list
            inputs = list(r.owner.inputs)
            input = inputs.pop()
            sidxs = []
            inbrack_pstate = pstate.clone(precedence = -1000)
            for entry in idxs:
                if isinstance(entry, int):
                    sidxs.append(str(entry))
                elif isinstance(entry, scal.Scalar):
                    sidxs.append(inbrack_pstate.pprinter.process(inputs.pop()))
                elif isinstance(entry, slice):
                    if entry.start is None or entry.start==0:
                      msg1 = ""
                    else:
                      msg1 =  entry.start

                    if entry.stop is None or entry.stop == sys.maxint:
                      msg2 = ""
                    else:
                      msg2 =  entry.stop

                    if entry.step is None:
                      msg3 = ""
                    else:
                      msg3 =  ":%s" % entry.step
                    
                    sidxs.append("%s:%s%s"  % (msg1, msg2, msg3))
                    #backport
                    #sidxs.append("%s:%s%s" % ("" if entry.start is None or entry.start == 0 else entry.start,
                    #                          "" if entry.stop is None or entry.stop == sys.maxint else entry.stop,
                    #                          "" if entry.step is None else ":%s" % entry.step))
            return "%s[%s]" % (pstate.pprinter.process(input, pstate.clone(precedence = 1000)), ", ".join(sidxs))
        else:
            raise TypeError("Can only print Subtensor.")

pprint.assign(lambda pstate, r: r.owner and isinstance(r.owner.op, Subtensor), SubtensorPrinter())



class SetSubtensor(Op):
    """Set just some elements of a larger TensorType.

    This is like numpy's 

        z[i,j,k] = <something> 
    
    """

    def __init__(self, idx_list, inplace=False):
        self.idx_list = map(Subtensor.convert, idx_list)
        self.inplace = inplace
        if inplace:
            self.destroy_map = {0: [0]}

    def __eq__(self, other):
        return type(self) == type(other) \
                and self.idx_list == other.idx_list \
                and self.inplace == other.inplace

    def __hash__(self):
        msg = []
        for entry in self.idx_list:
          if isinstance(entry, slice):
            msg += [(entry.start, entry.stop, entry.step)]
          else:
            msg += [entry]

        idx_list = tuple(msg)
        #backport
        #idx_list = tuple((entry.start, entry.stop, entry.step)
        #                 if isinstance(entry, slice)
        #                 else entry
        #                 for entry in self.idx_list)
        return hashtype(self) ^ hash(idx_list) ^ hash(self.inplace)

    def __str__(self):
        indices = []
        for entry in self.idx_list:
            if isinstance(entry, slice):
              msg = []
              for x in [entry.start, entry.stop, entry.step]:
                if x  is None:
                  msg += ""
                else:
                  msg += [str(x)]
                indices.append(":".join(msg))
                #backport
                #indices.append(":".join("" if x is None else str(x) for x in [entry.start, entry.stop, entry.step]))
            else:
                indices.append(str(entry))
        if self.inplace:
          msg = 'Inplace'
        else:
          msg = ''

        #backport
        #return "%s%s{%s}" % ('Inplace' if self.inplace else '',
        return  "%s%s{%s}" % (msg,
                self.__class__.__name__, ", ".join(indices))

    def make_node(self, x, y, *inputs):
        x, y = map(as_tensor_variable, [x, y])
        inputs = tuple(map(scal.as_scalar, inputs))
        
        idx_list = list(self.idx_list)
        if len(idx_list) > x.type.ndim:
            raise ValueError(Subtensor.e_invalid,
                             (len(idx_list), x.type.ndim))

        #infer the broadcasting pattern
        padded = idx_list + [slice(0,sys.maxint,1)] * (x.type.ndim - len(idx_list))
        broadcastable = [bc for p, bc in zip(padded, x.type.broadcastable) if isinstance(p, slice)]

        if y.type.broadcastable != tuple(broadcastable):
            raise TypeError("Invalid broadcastable pattern for y in SetSubtensor.make_node")

        input_types = Subtensor.collapse(idx_list, lambda entry: isinstance(entry, gof.Type))
        if len(inputs) != len(input_types):
            raise IndexError("Not enough inputs to fill in the Subtensor template.", inputs, idx_list)
        for input, expected_type in zip(inputs, input_types):
            if input.type != expected_type:
                raise TypeError("Wrong type for the Subtensor template. Expected %s, got %s." % (input.type, expected_type))

        return gof.Apply(self,
                         (x, y) + inputs,
                         [x.type()])

    def perform(self, node, inputs, (out, )):
        x, y = inputs[:2]
        indices = list(reversed(inputs[2:]))

        def convert(entry):
            if isinstance(entry, gof.Type):
                return indices.pop()
            elif isinstance(entry, slice):
                return slice(convert(entry.start),
                             convert(entry.stop),
                             convert(entry.step))
            else:
                return entry

        cdata = tuple(map(convert, self.idx_list))
        if len(cdata) == 1:
            cdata = cdata[0]
        if not self.inplace:
            x = x.copy()
        x.__setitem__(cdata, y)
        out[0] = x

def split(x, splits_size, n_splits, axis=0):
    the_split = Split(n_splits)
    return the_split(x, axis, splits_size)

class Split(Op):
    """Partition a `TensorVariable` along some axis.

    .. python::
        
        x = vector()
        splits = lvector()
        # you have to declare right away how many split_points there will be.
        ra, rb, rc = split(x, splits, n_splits = 3, axis = 0)  

        f = function([x, splits], [ra, rb, rc])

        a, b, c = f([0,1,2,3,4,5,6], [3, 2, 1])

        #a == [0,1,2]
        #b == [3, 4]
        #c == [5]

    """

    len_splits = None
    """A Split instance will have this many outputs, and require that the splits argument to
    `perform` have exactly this many elements.
    """

    def __init__(self, len_splits):
        self.len_splits = int(len_splits)

    def __eq__(self, other):
        return (type(self) == type(other) and
                self.len_splits == other.len_splits)

    def __hash__(self):
        return hash(Split) ^ self.len_splits

    def __call__(self, *inputs, **kwargs):
        """Override Op.__call__ to suppress unpacking of output list

        """
        node = self.make_node(*inputs, **kwargs)
        node.tag.trace = traceback.extract_stack()[:-1]
        return node.outputs
 
    def make_node(self, x, axis, splits):
        """WRITEME"""
        x = as_tensor_variable(x)
        axis = as_tensor_variable(axis)
        splits = as_tensor_variable(splits)

        if splits.type not in int_vector_types: 
            raise TypeError('splits must have type tensor.lvector', splits.type)
        if axis.type not in int_types: 
            raise TypeError('axis must have type lscalar', axis.type)

        inputs = [x, axis, splits]
        outputs = [x.type() for i in xrange(self.len_splits)]

        return Apply(self, inputs, outputs)


    def perform(self, node, (x, axis, splits), outputs):
        """WRITEME"""
        try:
            len_along_axis = x.shape[axis]
        except :
            raise ValueError('Split.perform() with axis=(%s) is invalid for x.shape==(%s)'
                    %(axis, x.shape))
        if len(splits) != self.len_splits:
            raise ValueError('In Split.perform(), len(splits) != len_splits.', 
                    (len(splits), self.len_splits))
         
        # Checking is done, let's roll the splitting algorithm!
        # Basically we step along the given axis of x, extracting subtensors of size splits[i]
        # as we go along.

        general_key = [slice(None, None, None) for s in x.shape]
        lower_idx = 0
        for i in xrange(self.len_splits):
            upper_idx = lower_idx + splits[i]
            general_key[axis] = slice(lower_idx, upper_idx, None)
            outputs[i][0] = x.__getitem__(general_key).copy()
            lower_idx = upper_idx

    def grad(self, (x, axis, splits), g_outputs):
        """Join the gradients along the axis that was used to split x."""
        return [join(axis, *g_outputs), None, None]

class Join(Op):
    """
    Concatenate multiple `TensorVariable`s along some axis.

    The axis must be given as first argument. All tensors must have the same
    shape along all dimensions other than this axis.
    Of course, TensorVariable instances do not have a shape, so this error
    cannot be caught until runtime.  See `perform()`.

    For joins involving scalar values, see @stack.

    .. python::
        
        x, y, z = tensor.matrix(), tensor.matrix(), tensor.matrix()
        u = tensor.vector()

        r = join(0, x, y, z)
        c = join(1, x, y, z)
        join(2, x, y, z)    # WRONG: the axis has to be an index into the shape
        join(0, x, u)       # WRONG: joined tensors must have the same rank
    """

    def make_node(self, *axis_and_tensors):
        """
        :param axis: an Int or integer-valued Variable

        :param tensors: a variable number (but not zero) of tensors to concatenate along the
        specified axis.  These tensors must have the same shape along all dimensions other than this axis.

        :returns: a symbolic Variable.  It has the same ndim as the input tensors, and the most
        inclusive dtype.

        """
        axis, tensors = axis_and_tensors[0], axis_and_tensors[1:]
        if not tensors:
            raise ValueError('Cannot join an empty list of tensors')
        as_tensor_variable_args= [as_tensor_variable(x) for x in tensors]
        dtypes = [x.type.dtype for x in as_tensor_variable_args]
        out_dtype = scal.upcast(*dtypes)

        if not all(targs.type.ndim for targs in as_tensor_variable_args):
            raise TypeError('Join cannot handle arguments of dimension 0. For joining scalar values, see @stack');

        # When the axis may vary, no dimension can be guaranteed to be
        # broadcastable.
        bcastable = [False] * len(as_tensor_variable_args[0].type.broadcastable)

        # When the axis is fixed, the broadcastable dimensions remain, except
        # for the axis dimension.
        # All concatenated elements must also have the same broadcastable
        # dimensions.
        if isinstance(axis, int):
            bcasts = [x.type.broadcastable[0:axis] + \
                      x.type.broadcastable[axis + 1:] for x in as_tensor_variable_args]
            if not all([bcasts[0] == bc for bc in bcasts[1:]]):
                raise ValueError('Dimensions other than the given axis must'
                    ' match', tensors)
            bcastable[:] = as_tensor_variable_args[0].type.broadcastable
            try:
                bcastable[axis] = False
            except IndexError, e:
                raise ValueError('Join argument "axis" is out of range (given input dimensions)')

        inputs = [as_tensor_variable(axis)] + as_tensor_variable_args
        if inputs[0].type not in int_types: 
            raise TypeError('Axis could not be cast to an integer type', axis, inputs[0].type, int_types)

        outputs = [tensor(dtype = out_dtype,
                          broadcastable = bcastable)]
        return Apply(self, inputs, outputs)

    def perform(self, node, axis_and_tensors, (out, )):
        axis, tensors = axis_and_tensors[0], axis_and_tensors[1:]
        out[0] = numpy.asarray(numpy.concatenate(tensors, axis = axis),
                dtype=node.outputs[0].type.dtype)

    def grad(self, axis_and_tensors, (gz,)):
        """ The gradient wrt a join op is a `Split`, used to partition the gradient along the
        `axis` which was used for joining.
        """
        axis, tensors = axis_and_tensors[0], axis_and_tensors[1:]
        if 'float' in tensors[0].dtype or 'complex' in tensors[0].dtype:
            # assume that this is differentiable
            split = Split(len(tensors))
            split_gz = split(gz, axis, stack(*[shape(x)[axis] for x in tensors]))
            return [None] + split_gz
        else:
            # assume that this isn't differentiable
            return [None] * (1 + len(tensors)) 

    def _native_grad(self, axis_and_tensors, (gz,)):
        """WRITEME"""
        axis, tensors = axis_and_tensors[0], axis_and_tensors[1:]
        sizes_along_axis = [shape(x)[axis] for x in tensors]
        n_dims = len(shape(tensors[0]))
        idx = [0]
        for s in sizes_along_axis:
            idx.append(idx[-1] + s)
        # The gradient w.r.t. the k-th tensor is a slice of gz along the
        # 'axis' dimension.
        return [gz[[slice(None)] * axis + [slice(idx[k], idx[k + 1])] + \
                [slice(None)] * (n_dims - axis - 1)] \
                for k in range(len(sizes_along_axis))]

    def vec_length(self, node):
        """Guess the length of a Join Variable"""
        assert isinstance(node.owner.op, Join)
        if node.ndim != 1:
            raise TypeError('argument must be symbolic vector')
        inputs = node.owner.inputs
        axis, tensors = inputs[0], inputs[1:]
        # if v is a vector, then axis must be 0
        # the question is whether all the inputs are broadcastable.
        if all(i.broadcastable[0] for i in tensors):
            return len(tensors)
        raise ValueError("could not determine vector length")

@_redefine_asRoutine(Join())
def join(axis, *tensors):
    """
    Convenience function to concatenate `TensorType`s along the given axis.

    :Parameters:
     - `tensors` : list of tensors (or list-like)
       A list of tensors to be concatenated along the given axis.
     - `axis` : int (symbolic or literal)
       On which dimension should the tensors be joined?  The `axis` must be a valid index into
       the shape of the tensors to be concatenated.
       The `axis` parameter may either be an integer or an object that can be converted to a
       scalar using `as_scalar`(`axis`). In the former case, the axis is fixed at construction,
       while in the latter it may vary over time depending on the value of the `axis` variable.

    The shapes of the tensors to be concatenated must be all identical, except in the dimension
    (`axis`) on which they are to be joined.

    """

pprint.assign(lambda pstate, r: r.owner and isinstance(r.owner.op, Join),
              printing.FunctionPrinter('join'))



@constructor
def shape_padleft(t, n_ones=1):
    """Reshape `t` by left-padding the shape with `n_ones` 1s
    
    See also: `shape_padright` and `Dimshuffle`
    """
    _t = as_tensor_variable(t)

    pattern = ['x']*n_ones + [i for i in range(_t.type.ndim)]
    return DimShuffle(_t.broadcastable, pattern)(_t)

@constructor
def shape_padright(t, n_ones=1):
    """Reshape `t` by right-padding the shape with `n_ones` 1s
    
    See also: `shape_padleft` and `Dimshuffle`
    """
    _t = as_tensor_variable(t)

    pattern = [i for i in range(_t.type.ndim)] + ['x']*n_ones
    return DimShuffle(_t.broadcastable, pattern)(_t)

@constructor
def stack(*tensors):
    """Insert the arguments as slices into a tensor of 1 rank greater.
    EXAMPLE
    """
    return join(0, *[shape_padleft(t, 1) for t in tensors])

@constructor
def concatenate(tensor_list, axis=0):
    """Alias for `join`(axis, *tensor_list).
    
    This function is similar to `join`, but uses the signature of numpy's concatenate function.

    This function 
    :Exceptions:
     - `TypeError` : the tensor_list must be a tuple or list

    """
    # Check someone did not make the common mistake to do something like:
    #   c = concatenate(x, y)
    # instead of
    #   c = concatenate((x, y))
    if not isinstance(tensor_list, (tuple, list)):
        raise TypeError("The 'tensors' argument must be either a tuple "
                "or a list, make sure you did not forget () or [] around "
                "arguments of concatenate.", tensor_list)
    return join(axis, *tensor_list)

def get_vector_length(v):
    """Return the run-time length of a symbolic vector.

    :Parameters:
     - `v` : A rank-1 TensorType variable.

    :Exceptions:
     - `TypeError` : `v` hasn't the proper type.
     - `ValueError` : No special case applies, the length is not known.
    
    In general this is not possible, but for a number of special cases the length can be
    determined at compile / graph-construction time.  This function implements these special
    cases.

    """
    v = as_tensor_variable(v)
    if v.ndim != 1:
        raise TypeError('argument must be symbolic vector')
    if isinstance(v, gof.Constant) and v.type.ndim == 1:
        return len(v.data)
    if v.owner and isinstance(v.owner.op, Join):
        try:
            return join.vec_length(v)
        except:
            pass
    if v.owner and v.owner.op == shape:
        return v.owner.inputs[0].type.ndim
    raise ValueError("length not known")

@constructor
def horizontal_stack(*args):
    """
    Horizontally stack two L{TensorType}s.
    Stack two L{TensorType}s along the second axis (column wise). These
    L{TensorType}s must have the same shape along all dimensions but the
    second.
    """
    # Note: 'horizontal_stack' and 'vertical_stack' do not behave exactly like
    # Numpy's hstack and vstack functions. This is intended, because Numpy's
    # functions have potentially confusing/incoherent behavior (try them on 1D
    # arrays). If this is fixed in a future version of Numpy, it may be worth
    # trying to get closer to Numpy's way of doing things. In the meantime,
    # better keep different names to emphasize the implementation divergences.
    assert len(args) >= 2
    for arg in args: assert arg.type.ndim == 2
    return concatenate(args, axis=1)

@constructor
def vertical_stack(*args):
    assert len(args) >= 2
    for arg in args: assert arg.type.ndim == 2
    return concatenate(args, axis=0)

if 0: #vertical and horizontal stacking are deprecated.  Better to use stack() and join().
    class VerticalStack(Op):
        """
        Vertically stack two L{TensorType}s.
        Stack two L{TensorType}s along the first axis (row wise). These
        L{TensorType}s must have the same shape along all dimensions but the
        first.

        @attention: Because we use vstack as the implementation, if the
        inputs have 1-dimension, the output will have 2-dimensions.
        """
        def make_node(self, x, y):
            x = as_tensor_variable(x)
            y = as_tensor_variable(y)
            assert x.type.dtype == y.type.dtype
            if x.type.broadcastable[1:] != y.type.broadcastable[1:]:
                raise NotImplementedError
            inputs = [x, y]
            bcastable = (False, ) + x.type.broadcastable[1:]
            outputs = [tensor(dtype = x.type.dtype,
                              broadcastable = bcastable)]
            return Apply(self, inputs, outputs)
        def perform(self, node, (x, y), (out, )):
            assert x.ndim == y.ndim
            # Make sure every dimension (save the first) is the same
            for i in range(x.ndim): assert i == 0 or x.shape[i] == y.shape[i]
            out[0] = numpy.vstack([x, y])
        def grad(self, (x, y), (gz,)):
            """
            @todo: Make VSplit (or this grad implementation) its own L{Op},
            that way we can do more sanity-checking::
                assert x.ndim == y.ndim
                # Make sure every dimension (save the first) is the same
                for i in range(x.data.ndim): assert i == 0 or x.data.shape[i] == y.shape[i]
                etc...
            """
            xs = shape(x)
            ys = shape(y)
            return gz[:xs[0]], gz[xs[0]:]
    vertical_stack = VerticalStack()

else:
    pass


class MakeVector(Op):
    """WRITEME"""
    def __init__(self, stype):
        self.stype = stype
    def make_node(self, *inputs):
        inputs = map(as_tensor_variable, inputs)
        assert all(a.type == self.stype for a in inputs)
        return Apply(self, inputs, [TensorType(broadcastable = (False,),
                                           dtype = self.stype.dtype)()])
    def perform(self, node, inputs, (out,)):
        out[0] = numpy.asarray(inputs)
    def grad(self, inputs, (gout,)):
        return [None]*len(inputs)

make_lvector = MakeVector(lscalar)
"""WRITEME"""


class MakeVectorPrinter:

    def process(self, r, pstate):
        if r.owner is None:
            raise TypeError("Can only print make_vector.")
        elif isinstance(r.owner.op, MakeVector):
            return "[%s]" % ", ".join(pstate.pprinter.process(input, pstate.clone(precedence = 1000)) for input in r.owner.inputs)
        else:
            raise TypeError("Can only print make_vector.")

pprint.assign(lambda pstate, r: r.owner and isinstance(r.owner.op, MakeVector), MakeVectorPrinter())


class Reshape(Op):
    """Perform a reshape operation of the input x to the new shape shp.
    The number of dimensions to which to reshape to (ndim) must be known at graph 
    build time."""
    view_map = {0: [0]} #output 0 is potentially aliased to inputs [0]
    def __init__(self, ndim, name = None):
        self.ndim = ndim
        self.name = name

    def __eq__(self, other):
        # .name does not participate because it doesn't affect computations
        return (type(other) == type(self)) and (other.ndim == self.ndim)
    def __hash__(self):
        # .name does not participate because it doesn't affect computations
        return hash(type(self)) ^ hash(self.ndim)
    def __str__(self):
        return '%s{%i}' % (self.__class__.__name__, self.ndim)
    def make_node(self, x, shp):
        x = as_tensor_variable(x)
        shp = as_tensor_variable(shp)
        return gof.Apply(self, [x, shp], [tensor(x.type.dtype, [False]*self.ndim)])
    def perform(self, node, (x, shp), (out,)):
        if (len(shp) != self.ndim):
            raise ValueError('shape argument to Reshape.perform has incorrect length %i'
                    ', should be %i' % (len(shp), self.ndim), shp)
        try:
            out[0] = numpy.reshape(x, shp)
        except:
            raise ValueError('Cannot reshape input of shape %s to shape %s' % (x.shape,shp))
    def grad(self, (x, shp), (g_out,)):
        return [reshape(g_out, shape(x), ndim=x.ndim), None]

def reshape(x, newshape, ndim=None, name=None):
    if ndim is None:
        ndim = get_vector_length(newshape)
    op = Reshape(ndim, name)
    return op(x, newshape)


class Flatten(Op):
    """Flattens a tensor to `outdim` dimensions by preserving the leading outdim-1 shape
    components.
    """
    view_map = {0:[0]}
    def __init__(self, outdim=1):
        self.outdim = int(outdim)
    def __eq__(self, other):
        return type(self) == type(other) and self.outdim == other.outdim
    def __hash__(self):
        return hashtype(self)^hash(self.outdim)
    def make_node(self, x):
        t_x = as_tensor_variable(x)
        if self.outdim < 1 or (x.ndim and self.outdim > x.ndim):
            raise ValueError('invalid output ndimensions(%i) for tensor of rank %i' %(self.outdim, t_x.ndim))
        return gof.Apply(self, [t_x], [tensor(x.type.dtype, (False,)*self.outdim)])
    def perform(self, node, (x,), (out,)):
        outdim = self.outdim
        if outdim == 1:
            out[0] = x.reshape(x.size)
        elif outdim == len(x.shape):
            out[0] = x
        else:
            newshape = x.shape[:outdim-1] + (numpy.prod(x.shape[outdim-1:]),)
            #print 'newshape', newshape, x.shape, x.shape
            out[0] = x.reshape(newshape)
    def grad(self, (x,), (g_out,)):
        return [reshape(g_out, shape(x), x.ndim)]

def flatten(x, outdim=1): 
    return Flatten(outdim)(x)

class TileGrad(Op):
    """Calculates the gradient of the Tile Op"""
    #this is so weird, I can't think of how to make this a general thing.
    def make_node(self, x, reps, g_out):
        return gof.Apply(self, [x, reps, g_out], [x.type()])
    def perform(self, node, (x, reps, g_out), (gx,)):
        xsh = x.shape
        if len(reps)==2 and reps[1] == 1 and len(x.shape) == 1:
            gx[0] = numpy.sum(g_out, axis=0)
        else:
            raise NotImplementedError('x.shape, reps combination not supported',
                    (x.shape, reps))
tilegrad = TileGrad()


class Tile(Op):
    """Tiles its input according to reps. Reps is of same dimension as x
    and contains the number of times to tile x in each dimension"""
    def __init__(self, ndim):
        self.ndim = ndim
    def __eq__(self, other):
        return (type(other) is Tile) and (other.ndim == self.ndim)
    def __hash__(self):
        return hash(Tile) ^ hash(self.ndim)

    def make_node(self, x, reps):
        x = as_tensor_variable(x)
        reps = as_tensor_variable(reps)
        return gof.Apply(self, [x, reps], [tensor(x.type.dtype, [False,] * self.ndim)])
    def perform(self, node, (x, reps), (out,)):
        out[0] = numpy.tile(x, reps)
        if len(out[0].shape) != self.ndim:
            raise ValueError('Tile.perform produced incorrect shape')
    def grad(self, (x, reps), (g_out,)):
        return [tilegrad(x, reps, g_out), None]

def tile(x, reps, ndim=None):
    if not hasattr(tile, 'op'):
        tile.op = {}
    if ndim is None:
      ndim = len(reps)
    
    #backport
    #ndim = len(reps) if ndim is None else ndim #not sure if len(shp) is going to work.
    if ndim not in tile.op:
        tile.op[ndim] = Tile(ndim)
    return tile.op[ndim](x, reps)



#########################
# Linalg : Dot
#########################
#
# For BLAS-related ops see blas.py
#
# TODO: Dotinv should go here, Eigs, Svd, etc.

class Dot(Op):
    """Compute matrix-matrix, matrix-vector products and vector inner-products.

    """
    def make_node(self, *inputs):
        inputs = map(as_tensor_variable, inputs)

        numpy_semantics = 0
        if numpy_semantics:
            #numpy defines dot for tensor pairs with any rank
            if len(inputs) != 2:
                raise TypeError("Wrong number of inputs for %s (got %i, expected 2)" % self)
            i_broadcastables = [input.type.broadcastable for input in inputs]
            bx, by = i_broadcastables
            if len(bx) == 0:     # x is a scalar
                bz = by
            else:
                if len(by) >= 2: #y is a matrix or tensor
                    bz = bx[:-1] + by[:-2] + by[-1:]
                elif len(by)==1: #y is vector
                    bz = bx[:-1]
                else:            #y is a scalar
                    bz = bx
        else:
            x, y = inputs
            nx = x.type.ndim
            ny = y.type.ndim

            if nx not in (1,2): raise TypeError('not matrix or vector', x)
            if ny not in (1,2): raise TypeError('not matrix or vector', y)

            if nx == 2 and ny == 2:
                bz = [x.type.broadcastable[0], y.type.broadcastable[1]]
            elif nx == 1 and ny == 2:
                bz = [y.type.broadcastable[1]]
            elif nx == 2 and ny == 1:
                bz = [x.type.broadcastable[0]]
            else:
                bz = []

        i_dtypes = [input.type.dtype for input in inputs]
        outputs = [tensor(scal.upcast(*i_dtypes), bz)]
        return Apply(self, inputs, outputs)

    def perform(self, node, (x, y), (z, )):
        try:
            z[0] = numpy.asarray(numpy.dot(x, y))
        except ValueError, e:
            # The error raised by numpy has no shape information, we mean to add that
            e.args = e.args + (x.shape, y.shape)
            raise

    def grad(self, (x, y), (gz,)):
        if gz.type.ndim == 0:
            return gz * y, gz * x
        if x.type.ndim == 1 and y.type.ndim > 1:
            return dot(gz, y.T), outer(x.T, gz)
        if x.type.ndim > 1 and y.type.ndim == 1:
            return outer(gz, y.T), dot(x.T, gz) 
        return dot(gz, y.T), dot(x.T, gz)
    def __str__(self):
        return "dot"
dot = Dot()
pprint.assign(dot, printing.OperatorPrinter(printing.special['middle_dot'], -1, 'left'))

#########################
# Linalg : TensorDot
#########################
class TensorDotGrad(Op):
    def __init__(self, axes):
        self.axes = axes;

    def __eq__(self, other):
        return type(self) == type(other) and self.axes == other.axes

    def __hash__(self):
        return hashtype(self) ^ hash(self.axes) ^ 89234

    def make_node(self, x, y, gz):
        assert isinstance(x, Variable)
        assert isinstance(y, Variable)
        assert isinstance(gz, Variable)
        gx = x.type()
        gy = y.type()
        return Apply(self, [x,y,gz], [gx, gy])

    def perform(self, node, (x, y, gz), (gx,gy)):

        sum_over_y = range(y.ndim)
        [sum_over_y.remove(q) for q in self.axes[1]]
        sum_over_x = range(x.ndim)
        [sum_over_x.remove(q) for q in self.axes[0]]

        _gx = numpy.tensordot(gz, y, [range(x.ndim-len(self.axes[0]),gz.ndim), sum_over_y])
        idx = numpy.hstack((sum_over_x, self.axes[0]))
        newshapex = numpy.zeros(x.ndim)
        newshapex[[newpos for newpos in idx]] = [i for i in range(x.ndim)]
        gx[0] = numpy.transpose(_gx, newshapex)
        assert str(gx[0].dtype) == 'float64'

        _gy = numpy.tensordot(x, gz, [sum_over_x, range(x.ndim-len(self.axes[0]))])
        idy = numpy.hstack((self.axes[1], sum_over_y))
        newshapey = numpy.zeros(y.ndim)
        newshapey[[newpos for newpos in idy]] = [i for i in range(y.ndim)]
        gy[0] = numpy.transpose(_gy, newshapey)
        assert str(gy[0].dtype) == 'float64'

tensordot_grad = TensorDotGrad

class TensorDot(Op):
    """Compute tensor-tensor products over the given axes.
    See numpy documentation for details.
    (http://docs.scipy.org/doc/numpy/reference/generated/numpy.tensordot.html)

    """

    def __init__(self, axes):
        self.axes = axes;

    def __eq__(self, other):
        return type(self) == type(other) and self.axes == other.axes

    def __hash__(self):
        return hashtype(self) ^ hash(self.axes) ^ 89234

    def make_node(self, x, y):

        axesdim = numpy.size(self.axes)/2
        x, y = map(as_tensor_variable, [x, y])

        if axesdim > x.type.ndim or axesdim > y.type.ndim:
            raise TypeError('Cannot sum over more dimensions than input. %i > %i,%i' %
                    axesdim, x.type.ndim, y.type.ndim)
       
        outdim = x.type.ndim + y.type.ndim - 2*axesdim
        output = tensor(dtype=x.dtype, broadcastable=[False]*outdim);
        return Apply(self, inputs=[x,y], outputs=[output,])

    def perform(self, node, (x, y), (z,)):
        try:
            z[0] = numpy.asarray(numpy.tensordot(x, y, self.axes))
            assert str(z[0].dtype) == 'float64'
        except ValueError, e:
            # The error raised by numpy has no shape information, we mean to add that
            e.args = e.args + (x.shape, y.shape, self.axes)
            raise

    def grad(self, (x, y), (gz,)):
        gx, gy = tensordot_grad(self.axes)(x, y, gz)
        return [gx, gy]
    
    def __str__(self):
        return "tensordot"
tensordot = TensorDot

class Outer(Op):
    """ Compute vector-vector outer product
    """
    def make_node(self, *inputs):
        inputs = map(as_tensor_variable, inputs)

        x, y = inputs
        nx = x.type.ndim
        ny = y.type.ndim

        if nx != 1: raise TypeError('non-vector arg0 to outer()', x)
        if ny != 1: raise TypeError('not-vector arg1 to outer()', y)
        
        bz = [x.type.broadcastable[0], y.type.broadcastable[0]]

        i_dtypes = [input.type.dtype for input in inputs]
        outputs = [tensor(scal.upcast(*i_dtypes), bz)]
        return Apply(self, inputs, outputs)

    def perform(self, node, (x, y), (z, )):
        z[0] = numpy.outer(x, y)
    def grad(self, (x, y), (gz,)):
        return dot(gz, y), dot(x, gz) #no transposing necessary
    def __str__(self):
        return "outer"
outer = Outer()

#########################
# Gradient
#########################

def grad(cost, wrt, g_cost=None, consider_constant=[]):
    """
    :type cost: `Variable`
    :type wrt: `Variable` or list of `Variable`s.
    :type g_cost: `Variable` broadcastable to size of `cost`, or None
    :param g_cost: an expression for the gradient through cost.  The default is
        ``ones_like(cost)``.
    :param consider_constant: a list of expressions not to backpropagate through

    :rtype: `Variable` or list of `Variable`s (depending upon `wrt`)

    :return: symbolic expression of gradient of `cost` with respect to `wrt`.
    If `wrt` is a list, then return a list containing the gradient of `cost` wrt
    each element of the list.  If an element of `wrt` is not differentiable
    with respect to the output, then a `TensorConstant` with an appropriate
    kind of zero is returned.

    This function is a wrapper around a the more general function
    `theano.gradient.grad_sources_inputs``.

    """
    if not isinstance(cost, TensorVariable):
        raise TypeError('In tensor.grad(), cost argument should be a TensorVariable.', cost)

    if g_cost is None:
        g_cost = ones_like(cost)
    inputs = gof.graph.inputs([cost])
    gmap = gradient.grad_sources_inputs([(cost, g_cost)], inputs + consider_constant)

    def zero(p):
        return TensorConstant(
                TensorType(dtype = p.type.dtype, broadcastable = []),
                numpy.asarray(0, dtype=p.type.dtype))

    #try:
        #it = iter(wrt)
    #except:
        #it = None

    #if it: #hasattr(wrt, '__iter__'): # isinstance(wrt, (list, tuple)):
    if isinstance(wrt, (list, tuple)):
        return [gmap.get(p, zero(p)) for p in wrt]
    else:
        return gmap.get(wrt, zero(wrt))

class numeric_grad:
    """WRITEME"""
    type_eps = {'float64': 1e-7,
            'float32': 3e-3}

    def __init__(self, f, pt, eps=None):
        """Return the gradient of f at pt.
        
        This function computes the gradient by a one-sided finite differences of a
        fixed step size (eps).
        
        It is assumed that f(...) will return a scalar.
        It is assumed that all f's inputs are numpy.ndarray objects.

        :param eps: the stepsize for the finite differencing.  None means input
        dtype-dependent. See `type_eps`.
        """

        def prod(inputs):
            rval = 1
            for i in inputs:
                rval *= i
            return rval

        packed_pt = False
        if not isinstance(pt, (list, tuple)):
            pt = [pt]
            packed_pt = True

        apt = [numpy.array(p) for p in pt]

        shapes = [p.shape for p in apt]
        dtypes = [str(p.dtype) for p in apt]

        # TODO: remove this eventually (why was this here in the first place ?)
        # In the case of CSM, the arguments are a mixture of floats and integers...
        #if not dtypes == [dtypes[0]] * len(apt):
            #raise TypeError('All function arguments must have same dtype')

        total_size = __builtin__.sum(prod(sh) for sh in shapes)

        working_dtype = __builtin__.min((self.type_eps[dt], dt) for dt in dtypes)[1]

        #create un-initialized memory
        x = numpy.ndarray((total_size,), dtype=working_dtype)
        gx = numpy.ndarray((total_size,), dtype=working_dtype)

        if eps is None:
            eps = __builtin__.max(self.type_eps[dt] for dt in dtypes)


        #set up aliases so that apt[i] is backed by memory in x
        # and self.gf is backed by memory in gx
        cur_pos = 0
        self.gf = []
        for i,p in enumerate(apt):
            p_size = prod(p.shape)
            # set up alias
            apt[i] = x[cur_pos:cur_pos+p_size].reshape(p.shape)
            self.gf.append(gx[cur_pos:cur_pos+p_size].reshape(p.shape))
            # initialize with p's value
            apt[i][:] = p
            cur_pos += p_size

        f_x = f(*[p.copy() for p in apt])

        # now iterate over the elements of x, and call f on apt.
        x_copy = x.copy()
        for i in xrange(total_size):
            x[:] = x_copy

            x[i] += eps
            f_eps = f(*apt)
            gx[i] = numpy.asarray((f_eps - f_x)/eps)

        if packed_pt:
            self.gf = self.gf[0]

    @staticmethod
    def abs_rel_err(a,b,eps=1.0e-10):
        """Return a small number when a and b are close, relative to how big they are"""
        return abs(a-b) / (abs(a)+abs(b)+eps)

    def max_err(self, g_pt):
        """Return the biggest relative error between g_pt and self.gf"""
        if len(g_pt) != len(self.gf):
            raise ValueError('argument has wrong number of elements', len(g_pt))
        errs = []
        for i, (a, b) in enumerate(zip(g_pt, self.gf)):
            if a.shape != b.shape:
                raise ValueError('argument element %i has wrong shape %s' %(i,str((a.shape,
                    b.shape))))
            errs.append(numpy.max(numeric_grad.abs_rel_err(a,b)))
        return numpy.max(errs), numpy.argmax(errs)


def verify_grad(op, pt, n_tests=2, rng=None, eps=None, tol=None, mode=None, cast_to_output_type=False):
    """ WRITEME
    
    Raises an Exception if the difference between the analytic gradient and
    numerical gradient (computed through the Finite Difference Method) exceeds
    the given tolerance.

    :param op: something that behaves like an Op instance with a single output
               (can be a python function combining multiple ops)
    :param pt: the list of numpy.ndarrays to use as inputs to the op
    :param n_tests: number of times to run the test
    :param rng: random number generator from which to draw random samples
    :param eps: stepsize used in the Finite Difference Method (Default None is type-dependent)
    :param tol: relative tolerance used as threshold for gradient comparison
    
    """
    pt = [numpy.array(p) for p in pt]

    _type_tol = dict( # relativ error tolerances for different types
            float32=1e-2,
            float64=1e-4)

    if tol is None:
        tol = __builtin__.max(_type_tol[str(p.dtype)] for p in pt)

    if rng is None:
        rng = numpy.random
        unittest_tools.seed_rng()

    def function(inputs, output):
        if mode is None:
            f = compile.function(inputs, output, accept_inplace=True)
        else:
            f = compile.function(inputs, output, accept_inplace=True, mode=mode)
        return f

    for test_num in xrange(n_tests):

        tensor_pt = [value(p.copy(), name='input %i'%i) for i,p in enumerate(pt)]
        
        #op can be either a function or an actual Op instance
        o_output = op(*tensor_pt) 

        if isinstance(o_output,list) > 1:
            raise NotImplementedError('cant (yet) autotest gradient of op with multiple outputs')
            # we could make loop over outputs making random projections R for each,
            # but this doesn't handle the case where not all the outputs are
            # differentiable... so I leave this as TODO for now -JB.

        o_fn = function(tensor_pt, o_output)
        o_fn_out = o_fn(*[p.copy() for p in pt])
        
        random_projection = rng.rand(*o_fn_out.shape)
        if cast_to_output_type:
            random_projection = numpy.array(random_projection,
                                            dtype=o_output.dtype)

        t_r = as_tensor_variable(random_projection)

        #random projection of o onto t_r
        cost = sum(t_r * o_output)  #This sum() is defined above, it's not the builtin sum.
        cost_fn = function(tensor_pt, cost)

        num_grad = numeric_grad(cost_fn, [p.copy() for p in pt], eps)

        g_cost = as_tensor_variable(1.0,name='g_cost')
        if cast_to_output_type:
            g_cost = cast(g_cost, o_output.dtype)

        symbolic_grad = grad(cost, tensor_pt, g_cost)

        grad_fn = function(tensor_pt, symbolic_grad)

        analytic_grad = grad_fn(*[p.copy() for p in pt])

        if not isinstance(analytic_grad, (list, tuple)):
            analytic_grad = [analytic_grad]

        max_err, max_err_pos = num_grad.max_err(analytic_grad)
        if  max_err > tol:
            raise Exception(verify_grad.E_grad, (max_err, tol, max_err_pos))

verify_grad.E_grad = 'gradient error exceeded tolerance'
"""This error is raised when a gradient is calculated, but incorrect."""<|MERGE_RESOLUTION|>--- conflicted
+++ resolved
@@ -353,19 +353,18 @@
             return self.name
         else:
             b = self.broadcastable
-            #bcast = str(self.broadcastable)
-            # TODO: verify this backport
-            if not any(b):
-              retval = len(b)
-            else:
-              retval = str(b)
-
-            bcast = {(): 'scalar',
+            named_broadcastable = {(): 'scalar',
                      (False,): 'vector',
                      (False, True): 'col',
                      (True, False): 'row',
-                     #(False, False): 'matrix'}.get(b, "%iD" % retval) #TODO backport
-                     (False, False): 'matrix'}.get(b, "%iD" % len(b) if not any(b) else str(b))
+                     (False, False): 'matrix'}
+            if b in named_broadcastable:
+                bcast = named_broadcastable[b]
+            else:
+                if any(b):
+			bcast = str(b)
+                else:
+                        bcast = '%iD' % len(b)
             return "TensorType(%s, %s)" % (str(self.dtype), bcast)
 
     def __repr__(self):
@@ -846,8 +845,6 @@
     else:
       msg = "no_inplace"
     n="Elemwise{%s,%s}"%(symbolname,msg)
-    #backport
-    #n="Elemwise{%s,%s}"%(symbolname,"inplace" if inplace else "no_inplace")
 
     if inplace:
         scalar_op = getattr(scal, symbolname[:-len('_inplace')])
@@ -1005,17 +1002,11 @@
           g_max_pad = shape_padleft(g_max)
         else:
            g_max_pad = shape_padright(g_max)
-        #backport
-        #g_max_pad = shape_padleft(g_max) if axis.data==0 else \
-        #            shape_padright(g_max)
         xmax = max(x, axis)
         if axis.data==0:
           xmax_pad = shape_padleft(xmax)
         else:
           xmax_pad = shape_padright(xmax)
-        #backport
-        #xmax_pad = shape_padleft(xmax) if axis.data==0 else \
-        #           shape_padright(xmax)
         g_x = eq(xmax_pad, x) * g_max_pad
         return g_x, None
 
@@ -1616,13 +1607,7 @@
         return type(self) == type(other) and self.idx_list == other.idx_list
 
     def __hash__(self):
-<<<<<<< HEAD
         #TODO: optimize by cache this hash value
-        idx_list = tuple((entry.start, entry.stop, entry.step)
-                         if isinstance(entry, slice)
-                         else entry
-                         for entry in self.idx_list)
-=======
         msg = []
         for entry in self.idx_list:
           if isinstance(entry, slice):
@@ -1636,7 +1621,6 @@
         #                 if isinstance(entry, slice)
         #                 else entry
         #                 for entry in self.idx_list)
->>>>>>> 3126f874
         return hash(idx_list)
 
     def __str__(self):
@@ -2236,12 +2220,10 @@
 
     def __eq__(self, other):
         # .name does not participate because it doesn't affect computations
-        return (type(other) == type(self)) and (other.ndim == self.ndim)
+        return (type(other) is Reshape) and (other.ndim == self.ndim)
     def __hash__(self):
         # .name does not participate because it doesn't affect computations
-        return hash(type(self)) ^ hash(self.ndim)
-    def __str__(self):
-        return '%s{%i}' % (self.__class__.__name__, self.ndim)
+        return hash(Reshape) ^ hash(self.ndim)
     def make_node(self, x, shp):
         x = as_tensor_variable(x)
         shp = as_tensor_variable(shp)
