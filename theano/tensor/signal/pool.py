
"""
Ops for downsampling images.
Planned:
Pool, DownsampleAvg, DownsampleSoftmax.
"""
from __future__ import absolute_import, print_function, division
# This file should move along with conv.py
import warnings
import itertools

import numpy
from six.moves import xrange
import six.moves.builtins as builtins
import theano
from theano import gof, OpenMPOp, tensor, Variable, Apply
from theano.gradient import DisconnectedType


def max_pool_2d_same_size(input, patch_size):
    """
    Takes as input a 4-D tensor. It sets all non maximum values
    of non-overlapping patches of size (patch_size[0],patch_size[1]) to zero,
    keeping only the maximum values. The output has the same dimensions as
    the input.

    Parameters
    ----------
    input : 4-D theano tensor of input images
        Input images. Max pooling will be done over the 2 last dimensions.
    patch_size : tuple of length 2 or theano vector of ints of size 2.
        Size of the patch (patch height, patch width).
        (2,2) will retain only one non-zero value per patch of 4 values.

    """
    output = Pool(True)(input, patch_size)
    outs = MaxPoolGrad(True)(input, output, output, patch_size)
    return outs


def pool_2d(input, ws=None, ignore_border=None, stride=None, pad=(0, 0),
            mode='max', ds=None, st=None, padding=None):
    """Downscale the input by a specified factor

    Takes as input a N-D tensor, where N >= 2. It downscales the input image by
    the specified factor, by keeping only the maximum value of non-overlapping
    patches of size (ws[0],ws[1])

    Parameters
    ----------
    input : N-D theano tensor of input images
        Input images. Max pooling will be done over the 2 last dimensions.
    ws : tuple of length 2 or theano vector of ints of size 2.
        Factor by which to downscale (vertical ws, horizontal ws).
        (2,2) will halve the image in each dimension.
    ignore_border : bool (default None, will print a warning and set to False)
        When True, (5,5) input with ws=(2,2) will generate a (2,2) output.
        (3,3) otherwise.
    stride : tuple of two ints or theano vector of ints of size 2.
        Stride size, which is the number of shifts over rows/cols to get the
        next pool region. If stride is None, it is considered equal to ws
        (no overlap on pooling regions).
    pad : tuple of two ints or theano vector of ints of size 2.
        (pad_h, pad_w), pad zeros to extend beyond four borders of the
        images, pad_h is the size of the top and bottom margins, and
        pad_w is the size of the left and right margins.
    mode : {'max', 'sum', 'average_inc_pad', 'average_exc_pad'}
        Operation executed on each window. `max` and `sum` always exclude
        the pad in the computation. `average` gives you the choice to
        include or exclude it.
    ds
        *deprecated*, use parameter ws instead.
    st
        *deprecated*, use parameter stride instead.
    padding
        *deprecated*, use parameter pad instead.

    """
<<<<<<< HEAD
    # check for deprecated parameter names
    if ds is not None:
        if ws is not None:
            raise Exception(
                "You can't provide a tuple value to both 'ws' and 'ds'."
                " Please provide a value only to 'ws'."
=======
    if ds is not None:
        if ws is not None:
            raise Exception(
                "You can't provide different tuple values to 'ws' and 'ds'."
                " You must provide only one of them as they both"
                " refer to the window size. DEPRECATION NOTE: the" 
                " 'ds' parameter is not going to exist anymore as"
                " it is going to be replaced by the parameter 'ws'."
>>>>>>> 57cd51cb
            )
        else:
            warnings.warn(
                "DEPRECATION: the 'ds' parameter is not going to exist"
                " anymore as it is going to be replaced by the parameter"
                " 'ws'.",
                stacklevel=2
            )
            ws = ds
    elif ds is None and ws is None:
        raise Exception(
            "You must provide a tuple value for the window size."
        )

    if st is not None:
        if stride is not None:
            raise Exception(
<<<<<<< HEAD
                "You can't provide a tuple value to both 'st and 'stride'."
                " Please provide a value only to 'stride'."
=======
                "You can't provide different tuple values to 'stride' and"
                " st. You must provide only one of them as they"
                " both refer to the stride size. DEPRECATION NOTE: the" 
                " 'st' parameter is not going to exist anymore as"
                " it is going to be replaced by the parameter 'stride'."
>>>>>>> 57cd51cb
            )
        else:
            warnings.warn(
                "DEPRECATION: the 'st' parameter is not going to exist"
                " anymore as it is going to be replaced by the parameter"
                " 'stride'.",
                stacklevel=2
            )
            stride = st

    if padding is not None:
<<<<<<< HEAD
        if pad not in {None, (0, 0)}:
            raise Exception(
                "You can't provide a tuple value to both 'padding' and pad."
                "  Please provide a value only to pad."
=======
        if pad is not (0, 0):
            raise Exception(
                "You can't provide different tuple value to 'pad' and"
                " 'padding'. You must provide only one of them as they"
                " both refer to the padding size. DEPRECATION NOTE: the" 
                " 'padding' parameter is not going to exist anymore as"
                " it is going to be replaced by the parameter 'pad'."
>>>>>>> 57cd51cb
            )
        else:
            warnings.warn(
                "DEPRECATION: the 'padding' parameter is not going to exist"
                " anymore as it is going to be replaced by the parameter"
                " 'pad'.",
                stacklevel=2
            )
            pad = padding

    if input.ndim < 2:
        raise NotImplementedError('pool_2d requires a dimension >= 2')
    if ignore_border is None:
        warnings.warn(
            "pool_2d() will have the parameter ignore_border"
            " default value changed to True (currently"
            " False). To have consistent behavior with all Theano"
            " version, explicitly add the parameter ignore_border=True."
            " On the GPU, using ignore_border=True is needed to use cuDNN."
            " When using ignore_border=False and not using cuDNN, the only"
            " GPU combination supported is when"
            " `ws == stride and pad == (0, 0) and mode == 'max'`."
            " Otherwise, the convolution will be executed on CPU.",
            stacklevel=2)
        ignore_border = False
    op = Pool(ignore_border, ndim=2, mode=mode)
    output = op(input, ws, stride, pad)
    return output


def pool_3d(input, ws=None, ignore_border=None, stride=None, pad=(0, 0, 0),
            mode='max', ds=None, st=None, padding=None):
    """Downscale the input by a specified factor

    Takes as input a N-D tensor, where N >= 3. It downscales the input image by
    the specified factor, by keeping only the maximum value of non-overlapping
    patches of size (ws[0],ws[1],ws[2])

    Parameters
    ----------
    input : N-D theano tensor of input images
        Input images. Max pooling will be done over the 3 last dimensions.
    ws : tuple of length 3 or theano vector of ints of size 3
        Factor by which to downscale (vertical ws, horizontal ws, depth ws).
        (2,2,2) will halve the image in each dimension.
    ignore_border : bool (default None, will print a warning and set to False)
        When True, (5,5,5) input with ws=(2,2,2) will generate a (2,2,2) output.
        (3,3,3) otherwise.
    stride : tuple of three ints or theano vector of ints of size 3
        Stride size, which is the number of shifts over rows/cols/slices to get
<<<<<<< HEAD
        the next pool region. If st is None, it is considered equal to ws
=======
        the next pool region. If stride is None, it is considered equal to ws
>>>>>>> 57cd51cb
        (no overlap on pooling regions).
    pad : tuple of two ints or theano vector of ints of size 3
        (pad_h, pad_w, pad_d), pad zeros to extend beyond six borders of the
        images, pad_h is the size of the top and bottom margins,
        pad_w is the size of the left and right margins, and pad_d is the size
        of the front and back margins
    mode : {'max', 'sum', 'average_inc_pad', 'average_exc_pad'}
        Operation executed on each window. `max` and `sum` always exclude
        the pad in the computation. `average` gives you the choice to
        include or exclude it.
    ds
        *deprecated*, use parameter ws instead.
    st
        *deprecated*, use parameter st instead.
    padding
        *deprecated*, use parameter pad instead.

    """
<<<<<<< HEAD
    # check for deprecated parameter names
    if ds is not None:
        if ws is not None:
            raise Exception(
                "You can't provide a tuple value to both 'ws' and 'ds'."
                " Please provide a value only to 'ws'."
=======

    if ds is not None:
        if ws is not None:
            raise Exception(
                "You can't provide different tuple values to 'ws' and 'ds'."
                " You must provide only one of them as they both"
                " refer to the window size. DEPRECATION NOTE: the" 
                " 'ds' parameter is not going to exist anymore as"
                " it is going to be replaced by the parameter 'ws'."
>>>>>>> 57cd51cb
            )
        else:
            warnings.warn(
                "DEPRECATION: the 'ds' parameter is not going to exist"
                " anymore as it is going to be replaced by the parameter"
                " 'ws'.",
                stacklevel=2
            )
            ws = ds
    elif ds is None and ws is None:
        raise Exception(
            "You must provide a tuple value for the window size."
        )

    if st is not None:
        if stride is not None:
            raise Exception(
<<<<<<< HEAD
                "You can't provide a tuple value to both 'st and 'stride'."
                " Please provide a value only to 'stride'."
=======
                "You can't provide different tuple values to 'stride' and"
                " st. You must provide only one of them as they"
                " both refer to the stride size. DEPRECATION NOTE: the" 
                " 'st' parameter is not going to exist anymore as"
                " it is going to be replaced by the parameter 'stride'."
>>>>>>> 57cd51cb
            )
        else:
            warnings.warn(
                "DEPRECATION: the 'st' parameter is not going to exist"
                " anymore as it is going to be replaced by the parameter"
                " 'stride'.",
                stacklevel=2
            )
            stride = st

    if padding is not None:
<<<<<<< HEAD
        if pad not in {None, (0, 0, 0)}:
            raise Exception(
                "You can't provide a tuple value to both 'padding' and pad."
                "  Please provide a value only to pad."
=======
        if pad is not (0, 0, 0):
            raise Exception(
                "You can't provide different tuple value to 'pad' and"
                " 'padding'. You must provide only one of them as they"
                " both refer to the padding size. DEPRECATION NOTE: the" 
                " 'padding' parameter is not going to exist anymore as"
                " it is going to be replaced by the parameter 'pad'."
>>>>>>> 57cd51cb
            )
        else:
            warnings.warn(
                "DEPRECATION: the 'padding' parameter is not going to exist"
                " anymore as it is going to be replaced by the parameter"
                " 'pad'.",
                stacklevel=2
            )
            pad = padding

    if input.ndim < 3:
        raise NotImplementedError('pool_3d requires a dimension >= 3')
    if ignore_border is None:
        warnings.warn(
            "pool_3d() will have the parameter ignore_border"
            " default value changed to True (currently"
            " False). To have consistent behavior with all Theano"
            " version, explicitly add the parameter ignore_border=True."
            " On the GPU, using ignore_border=True is needed to use cuDNN."
            " When using ignore_border=False and not using cuDNN, the only"
            " GPU combination supported is when"
            " `ws == stride and pad == (0, 0, 0) and mode == 'max'`."
            " Otherwise, the convolution will be executed on CPU.",
            stacklevel=2)
        ignore_border = False
    op = Pool(ignore_border, ndim=3, mode=mode)
    output = op(input, ws, stride, pad)
    return output


class Pool(OpenMPOp):
    """
    sum or average over different patches.

    Parameters
    ----------
    ws : list or tuple of N ints
        Downsample factor over rows, columns etc.
        ws indicates the size of the pooling region.
    ignore_border : bool
        If ws doesn't divide imgshape, do we include an extra row/col/slice
        of partial downsampling (False) or ignore it (True).
    stride : list or tuple of N ints or None
        Stride size, which is the number of shifts over rows/cols/slices to get the
        next pool region. If stride is None, it is considered equal to ws
        (no overlap on pooling regions).
    pad : tuple of N ints or None
        For each downsampling dimension, this specifies the number of zeros to
        add as pad on both sides. For 2D and (pad_h, pad_w), pad_h specifies the
        size of the top and bottom margins, pad_w specifies the size of the left and
<<<<<<< HEAD
        right margins. No padding is added if pad is None.
=======
        right margins. No pad is added if pad is None.
>>>>>>> 57cd51cb
    mode : {'max', 'sum', 'average_inc_pad', 'average_exc_pad'}
        ('average_inc_pad' excludes the pad from the count,
        'average_exc_pad' include it)
    ndim : int
        The number of pooling dimensions N.
        The default is 2.
    ds
        *deprecated*, use parameter ws instead.
    st
        *deprecated*, use parameter st instead.
    padding
        *deprecated*, use parameter pad instead.


    """

    __props__ = ('ignore_border', 'mode', 'ndim')

    @staticmethod
<<<<<<< HEAD
    def out_shape(imgshape, ws=None, ignore_border=False, stride=None, pad=None,
                  ndim=2, ds=None, st=None, padding=None):
=======
    def out_shape(imgshape, ws=None, ignore_border=False, stride=None,
                  pad=None, ndim=2, ds=None, st=None, padding=None):
>>>>>>> 57cd51cb
        """
        Return the shape of the output from this op, for input of given
        shape and flags.

        Parameters
        ----------
        imgshape : tuple, list, or similar of integer or scalar Theano variable
            The shape of a tensor of images. The last N elements are
            interpreted as the number of rows, and the number of cols.
        ws : list or tuple of N ints
            Downsample factor over rows and column.
            ws indicates the pool region size.
        ignore_border : bool
            If ws doesn't divide imgshape, do we include an extra row/col/slice
            of partial downsampling (False) or ignore it (True).
        stride : list or tuple of N ints or None
            Stride size, which is the number of shifts over rows/cols/slices to get the
            next pool region. If stride is None, it is considered equal to ws
            (no overlap on pooling regions).
        pad : tuple of N ints or None
            For each downsampling dimension, this specifies the number of zeros to
            add as pad on both sides. For 2D and (pad_h, pad_w), pad_h specifies the
            size of the top and bottom margins, pad_w specifies the size of the left and
<<<<<<< HEAD
            right margins. No padding is added if pad is None.
=======
            right margins. No pad is added if pad is None.
>>>>>>> 57cd51cb
        ndim : int
            The number of pooling dimensions N.
            The default is 2.
        ds
            *deprecated*, use parameter ws instead.
        st
            *deprecated*, use parameter st instead.
        padding
            *deprecated*, use parameter pad instead.

        Returns
        -------
        list
            The shape of the output from this op, for input of given shape.
            This will have the same length as imgshape, but with last N
            elements reduced as per the downsampling & ignore_border flags.

        """
<<<<<<< HEAD
        # check for deprecated parameter names
        if ds is not None:
            if ws is not None:
                raise Exception(
                    "You can't provide a tuple value to both 'ws' and 'ds'."
                    " Please provide a value only to 'ws'."
=======

        if ds is not None:
            if ws is not None:
                raise Exception(
                    "You can't provide different tuple values to 'ws' and"
                    " 'ds'. You must provide only one of them as they both"
                    " refer to the window size. DEPRECATION NOTE: the" 
                    " 'ds' parameter is not going to exist anymore as"
                    " it is going to be replaced by the parameter 'ws'."
>>>>>>> 57cd51cb
                )
            else:
                warnings.warn(
                    "DEPRECATION: the 'ds' parameter is not going to exist"
                    " anymore as it is going to be replaced by the parameter"
                    " 'ws'.",
                    stacklevel=2
                )
                ws = ds
        elif ds is None and ws is None:
            raise Exception(
                "You must provide a tuple value for the window size."
            )

        if st is not None:
            if stride is not None:
                raise Exception(
<<<<<<< HEAD
                    "You can't provide a tuple value to both 'st and 'stride'."
                    " Please provide a value only to 'stride'."
=======
                    "You can't provide different tuple values to 'stride' and"
                    " st. You must provide only one of them as they"
                    " both refer to the stride size. DEPRECATION NOTE: the" 
                    " 'st' parameter is not going to exist anymore as"
                    " it is going to be replaced by the parameter 'stride'."
>>>>>>> 57cd51cb
                )
            else:
                warnings.warn(
                    "DEPRECATION: the 'st' parameter is not going to exist"
                    " anymore as it is going to be replaced by the parameter"
                    " 'stride'.",
                    stacklevel=2
                )
                stride = st

        if padding is not None:
            if pad is not None:
                raise Exception(
<<<<<<< HEAD
                    "You can't provide a tuple value to both 'padding' and pad."
                    "  Please provide a value only to pad."
=======
                    "You can't provide different tuple value to 'pad' and"
                    " 'padding'. You must provide only one of them as they"
                    " both refer to the padding size. DEPRECATION NOTE: the" 
                    " 'padding' parameter is not going to exist anymore as"
                    " it is going to be replaced by the parameter 'pad'."
>>>>>>> 57cd51cb
               )
            else:
                warnings.warn(
                    "DEPRECATION: the 'padding' parameter is not going to"
                    " exist anymore as it is going to be replaced by the"
                    " parameter 'pad'.",
                    stacklevel=2
                )
                pad = padding

        if ndim is None:
            ndim = 2
        assert ndim > 0
        if len(imgshape) < ndim:
            raise TypeError('imgshape must have at least {} dimensions'.format(ndim))

        if stride is None:
            stride = ws
        if pad is None:
            pad = (0,) * ndim
        patch_shape = tuple(tensor.extract_constant(imgshape[-ndim + i]) + pad[i] * 2
                            for i in xrange(ndim))

        def compute_out(v, downsample, stride):
            if ignore_border:
                if downsample == stride:
                    return v // stride
                else:
                    out = (v - downsample) // stride + 1
                    if isinstance(out, theano.Variable):
                        return tensor.maximum(out, 0)
                    else:
                        return numpy.maximum(out, 0)
            else:
                if isinstance(v, theano.Variable):
                    return tensor.switch(tensor.ge(stride, downsample),
                                         (v - 1) // stride + 1,
                                         tensor.maximum(0, (v - 1 - downsample) //
                                                        stride + 1) + 1)
                elif stride >= downsample:
                    return (v - 1) // stride + 1
                else:
                    return max(0, (v - 1 - downsample + stride) // stride) + 1

        out_shape = [compute_out(patch_shape[i], ws[i], stride[i]) for i in xrange(ndim)]

        rval = list(imgshape[:-ndim]) + out_shape
        return rval

    def __init__(self, ignore_border=False, mode='max', ndim=2, openmp=None):
        super(Pool, self).__init__(openmp=openmp)
        self.ndim = ndim
        self.ignore_border = ignore_border
        if mode not in ['max', 'average_inc_pad', 'average_exc_pad', 'sum']:
            raise ValueError(
                "Pool mode parameter only support 'max', 'sum',"
                " 'average_inc_pad' and 'average_exc_pad'. Got %s" % mode)
        self.mode = mode

    def prepare_node(self, node, storage_map, compute_map, impl):
        if len(node.inputs) == 1:
            # Old interface
            self.ndim = len(node.op.ws)
            self.mode = node.op.mode
            ws = theano.tensor.constant(node.op.ws)
            st = theano.tensor.constant(node.op.stride)
            pad = theano.tensor.constant(node.op.pad)
            node.inputs.append(ws)
            node.inputs.append(st)
            node.inputs.append(pad)
            if isinstance(ws, theano.Constant):
                storage_map[ws] = [ws.data]
                compute_map[ws] = [True]
            else:
                storage_map[ws] = [None]
                compute_map[ws] = [False]
            if isinstance(st, theano.Constant):
                storage_map[st] = [st.data]
                compute_map[st] = [True]
            else:
                storage_map[st] = [None]
                compute_map[st] = [False]
            if isinstance(pad, theano.Constant):
                storage_map[pad] = [pad.data]
                compute_map[pad] = [True]
            else:
                storage_map[pad] = [None]
                compute_map[pad] = [False]

    def make_node(self, x, ws, stride=None, pad=None):
        # TODO: consider restricting the dtype?
        x = tensor.as_tensor_variable(x)
        nd = self.ndim
        if stride is None:
            stride = ws
        if pad is None:
            pad = (0,) * nd
        elif isinstance(pad, (tuple, list)):
            if max(pad) != 0 and not self.ignore_border:
                raise NotImplementedError(
                    'padding works only with ignore_border=True')
            if isinstance(ws, (tuple, list)):
                if any(pad[i] >= ws[i] for i in range(nd)):
                    raise NotImplementedError(
                        'padding must be smaller than strides')
        ws = tensor.as_tensor_variable(ws)
        stride = tensor.as_tensor_variable(stride)
        pad = tensor.as_tensor_variable(pad)
        assert ws.ndim == 1
        assert stride.ndim == 1
        assert pad.ndim == 1
        if x.type.ndim < nd:
            raise TypeError()
        if not ws.dtype.startswith('int'):
            raise TypeError('Pool downsample parameters must be ints.')
        if not stride.dtype.startswith('int'):
            raise TypeError('Stride parameters must be ints.')
        if not pad.dtype.startswith('int'):
            raise TypeError('Padding parameters must be ints.')
        # If the input shape are broadcastable we can have 0 in the output shape
        broad = x.broadcastable[:-nd] + (False,) * nd
        out = tensor.TensorType(x.dtype, broad)
        return gof.Apply(self, [x, ws, stride, pad], [out()])

    def perform(self, node, inp, out):
        x, ws, stride, pad = inp
        z, = out
        nd = self.ndim
        assert ws.shape == stride.shape == pad.shape == (nd,)
        if len(x.shape) < nd:
            raise NotImplementedError(
                'Pool requires input with {} or more dimensions'.format(nd))
        z_shape = self.out_shape(x.shape, ws, self.ignore_border, stride, pad, nd)
        if not self.ignore_border:
            assert all(z > 0 for z in z_shape[-nd:])
        if (z[0] is None) or (z[0].shape != z_shape):
            z[0] = numpy.empty(z_shape, dtype=x.dtype)
        zz = z[0]
        # size of pooling output
        pool_out_shp = zz.shape[-nd:]
        img_shp = tuple(x.shape[-nd + i] + 2 * pad[i] for i in xrange(nd))
        inc_pad = self.mode == 'average_inc_pad'

        # pad the image
        if max(pad) != 0:
            y = numpy.zeros(x.shape[:-nd] + img_shp, dtype=x.dtype)
            y[(slice(None),) * (len(x.shape) - nd) +
              tuple(slice(pad[i], img_shp[i] - pad[i]) for i in xrange(nd))] = x
        else:
            y = x
        func = numpy.max
        if self.mode == 'sum':
            func = numpy.sum
        elif self.mode != 'max':
            func = numpy.average

        # precompute the region boundaries for each dimension
        region_slices = [[] for i in xrange(nd)]
        for i in xrange(nd):
            for j in xrange(pool_out_shp[i]):
                start = j * stride[i]
                end = builtins.min(start + ws[i], img_shp[i])
                if not inc_pad:
                    start = builtins.max(start, pad[i])
                    end = builtins.min(end, img_shp[i] - pad[i])
                region_slices[i].append(slice(start, end))

        # iterate over non-pooling dimensions
        for k in numpy.ndindex(*x.shape[:-nd]):
            zzk = zz[k]
            yk = y[k]
            # iterate over pooling regions
            for r in numpy.ndindex(*pool_out_shp):
                zzk[r] = func(
                    yk[[region_slices[i][r[i]] for i in xrange(nd)]])

    def infer_shape(self, node, in_shapes):
        ws, stride, pad = [node.inputs[1], node.inputs[2], node.inputs[3]]
        shp = self.out_shape(in_shapes[0], ws, self.ignore_border, stride,
                             pad, self.ndim)
        return [shp]

    def grad(self, inp, grads):
        x, ws, stride, pad = inp
        gz, = grads
        disc = [DisconnectedType()() for i in inp[1:]]
        if self.mode == 'max':
            maxout = self(x, ws, stride, pad)
            return [MaxPoolGrad(ndim=self.ndim,
                                ignore_border=self.ignore_border)(
                x, maxout, gz, ws=ws, stride=stride, pad=pad)] + disc
        else:
            return [AveragePoolGrad(ndim=self.ndim,
                                    ignore_border=self.ignore_border,
                                    mode=self.mode)(
                x, gz, ws=ws, stride=stride, pad=pad)] + disc

    def connection_pattern(self, node):
        return [[1], [0], [0], [0]]

    def c_headers(self):
        headers = ['<algorithm>']
        headers += super(Pool, self).c_headers()
        return headers

    def c_code(self, node, name, inp, out, sub):
        if self.mode not in ('max', 'sum', 'average_exc_pad', 'average_inc_pad'):
            raise theano.gof.utils.MethodNotDefined()
        x, ws, stride, pad = inp
        z, = out
        nd = self.ndim
        total_ndim = node.inputs[0].ndim
        non_pool_ndim = total_ndim - nd
        fail = sub['fail']
        ignore_border = int(self.ignore_border)
        if self.openmp:
            # run in parallel over each pooling block
            omp_parallel = '#pragma omp parallel for private(r_st, r_end, r_idx, i_idx, o_idx, collector) schedule(static)'
        else:
            omp_parallel = ''
        ccode = """
        int typenum = PyArray_ObjectType((PyObject*)%(x)s, 0);
        if(PyArray_NDIM(%(x)s)!=%(total_ndim)s)
        {
            PyErr_SetString(PyExc_ValueError, "x must be a %(total_ndim)sD ndarray");
            %(fail)s;
        }
        if(PyArray_DIM(%(ws)s, 0)!=%(nd)s)
        {
            PyErr_SetString(PyExc_ValueError, "ws must be a vector of size %(nd)s");
            %(fail)s;
        }
        if(PyArray_DIM(%(stride)s, 0)!=%(nd)s)
        {
            PyErr_SetString(PyExc_ValueError, "stride must be a vector of size %(nd)s");
            %(fail)s;
        }
        if(PyArray_DIM(%(pad)s, 0)!=%(nd)s)
        {
            PyErr_SetString(PyExc_ValueError, "pad must be a vector of size %(nd)s");
            %(fail)s;
        }
        int z[%(nd)s]; // shape of the output
        int r[%(nd)s]; // shape of the padded_input
        int ws[%(nd)s];
        int st[%(nd)s];
        int pd[%(nd)s];
        int nonzero_padding;
        nonzero_padding = 0;
        for (int i=0; i<%(nd)s; i++)
        {
            ws[i] = *((npy_intp*)PyArray_GETPTR1(%(ws)s, i));
            st[i] = *((npy_intp*)PyArray_GETPTR1(%(stride)s, i));
            pd[i] = *((npy_intp*)PyArray_GETPTR1(%(pad)s, i));
            r[i] = PyArray_DIMS(%(x)s)[%(non_pool_ndim)s + i] + 2 * pd[i];
            if (pd[i]>0)
                nonzero_padding = 1;
        }
        if (!%(ignore_border)s && nonzero_padding)
        {
            PyErr_SetString(PyExc_ValueError,
              "padding must be zero when ignore border is False");
            %(fail)s;
        }
        if (%(ignore_border)s)
        {
            for (int i=0; i<%(nd)s; i++)
            {
                // '/' in C is different from '/' in python
                if (r[i] - ws[i] < 0)
                {
                  z[i] = 0;
                }
                else
                {
                  z[i] = (r[i] - ws[i]) / st[i] + 1;
                }
            }
        }
        else
        {
            for (int i=0; i<%(nd)s; i++)
            {
                // decide how many rows/cols the output has
                if (st[i] >= ws[i])
                {
                    z[i] = (r[i] - 1) / st[i] + 1;
                }
                else
                {
                    z[i] = std::max(0, (r[i] - 1 - ws[i] + st[i]) / st[i]) + 1;
                }
                assert(z[i] > 0);
            }
        }
        // memory allocation of z if necessary
        int mem_nec;
        mem_nec = 0;
        if ((!%(z)s) || *PyArray_DIMS(%(z)s)!=%(total_ndim)s)
        {
            mem_nec = 1;
        }
        if (!mem_nec)
        {
            for (int i=0; i<%(non_pool_ndim)s; i++)
            {
                if (PyArray_DIMS(%(z)s)[i] != PyArray_DIMS(%(x)s)[i])
                {
                    mem_nec = 1;
                    break;
                }
            }
        }
        if (!mem_nec)
        {
            for (int i=0; i<%(nd)s; i++)
            {
                if (PyArray_DIMS(%(z)s)[%(non_pool_ndim)s + i] != z[i])
                {
                    mem_nec = 1;
                    break;
                }
            }
        }
        if (mem_nec)
        {
          if (%(z)s) Py_XDECREF(%(z)s);
          npy_intp dims[%(total_ndim)s];
          for (int i=0; i<%(non_pool_ndim)s; i++)
          {
              dims[i] = PyArray_DIMS(%(x)s)[i];
          }
          for (int i=0; i<%(nd)s; i++)
          {
              dims[%(non_pool_ndim)s + i] = z[i];
          }
          //TODO: zeros not necessary
          %(z)s = (PyArrayObject*) PyArray_ZEROS(%(total_ndim)s, dims, typenum,0);
        }
        // initialize temp var for the value in a region
        dtype_%(x)s collector;
        int z_prod;
        // do not run if any z[i] is zero
        z_prod = 1;
        for (int i=0; i<%(nd)s; i++)
        {
            z_prod *= z[i];
        }
        if (z_prod)
        {
            // will be used to hold start and end index of a region
            int r_st[%(nd)s];
            int r_end[%(nd)s];
            // index for iterating over the pooling regions
            int r_idx[%(nd)s];
            // placeholder for PyArray indexing (output)
            npy_intp o_idx[%(total_ndim)s];
            // placeholder for PyArray indexing (input)
            npy_intp i_idx[%(total_ndim)s];
            // loop over non-pooling dimensions
            int non_pooling_prod = 1;
            for (int i=0; i<%(non_pool_ndim)s; i++)
            {
                non_pooling_prod *= PyArray_DIMS(%(x)s)[i];
            }
            %(omp_parallel)s
            // first loop over non-pooling dimensions
            for (int t=0; t<non_pooling_prod; t++)
            {
                // compute the non-pooling index in each dimension
                if (%(non_pool_ndim)s!=0)
                {
                    o_idx[0] = t;
                    i_idx[0] = t;
                    for (int i=1; i<%(non_pool_ndim)s; i++)
                    {
                        o_idx[i] = o_idx[i - 1] / PyArray_DIMS(%(x)s)[i - 1];
                        o_idx[i - 1] = o_idx[i - 1] %% PyArray_DIMS(%(x)s)[i - 1];
                        i_idx[i] = o_idx[i];
                        i_idx[i - 1] = o_idx[i - 1];
                    }
                }

                // then loop over each region in each pooling dimension
        """

        for i in xrange(nd):
            ccode += """
                for (r_idx[%(i)s]=0; r_idx[%(i)s] < z[%(i)s]; r_idx[%(i)s]++) {
                  r_st[%(i)s] = r_idx[%(i)s] * st[%(i)s];
                  r_end[%(i)s] = r_st[%(i)s] + ws[%(i)s];
                  // skip the padding
                  r_st[%(i)s] = r_st[%(i)s] < pd[%(i)s] ? pd[%(i)s] : r_st[%(i)s];
                  r_end[%(i)s] = r_end[%(i)s] > (r[%(i)s] - pd[%(i)s]) ? r[%(i)s] - pd[%(i)s] : r_end[%(i)s];
                  // from padded_img space to img space
                  r_st[%(i)s] -= pd[%(i)s];
                  r_end[%(i)s] -= pd[%(i)s];
                  // handle the case where no padding, ignore border is True
                  if (%(ignore_border)s)
                  {
                    r_end[%(i)s] = r_end[%(i)s] > r[%(i)s] ? r[%(i)s] : r_end[%(i)s];
                  }
                  // use the index to find the correct position in the output
                  o_idx[%(non_pool_ndim)s + %(i)s] = r_idx[%(i)s];
            """ % dict(i=i, ignore_border=ignore_border, non_pool_ndim=non_pool_ndim)

        ccode += """
                  // get a pointer to the correct position in the output
                  dtype_%(z)s * z;
                  if (%(total_ndim)s == 4)
                    z = ((dtype_%(z)s*)(PyArray_GETPTR4(%(z)s, o_idx[0], o_idx[1], o_idx[2], o_idx[3])));
                  else
                    z = ((dtype_%(z)s*)(PyArray_GetPtr(%(z)s, o_idx)));
        """

        if self.mode == 'max':
            for i in xrange(nd):
                ccode += """
                  // set the first index of dimension %(i)s
                  i_idx[%(non_pool_ndim)s + %(i)s] = r_st[%(i)s];
                """ % dict(i=i, non_pool_ndim=non_pool_ndim)
            ccode += """
                  // use the first element as the initial value of collector
                  if (%(total_ndim)s == 4)
                    collector = ((dtype_%(x)s*)(PyArray_GETPTR4(%(x)s,i_idx[0],i_idx[1],i_idx[2],i_idx[3])))[0];
                  else
                    collector = ((dtype_%(x)s*)(PyArray_GetPtr(%(x)s,i_idx)))[0];
            """
            for i in xrange(nd):
                ccode += """
                  // go through the pooled region in the unpadded input
                  for(int m%(i)s=r_st[%(i)s]; m%(i)s<r_end[%(i)s]; m%(i)s++)
                  {
                    i_idx[%(non_pool_ndim)s + %(i)s] = m%(i)s;
                """ % dict(i=i, non_pool_ndim=non_pool_ndim)
            ccode += """
                    // update maximum
                    dtype_%(x)s a;
                    if (%(total_ndim)s == 4)
                      a = ((dtype_%(x)s*)(PyArray_GETPTR4(%(x)s,i_idx[0],i_idx[1],i_idx[2],i_idx[3])))[0];
                    else
                      a = ((dtype_%(x)s*)(PyArray_GetPtr(%(x)s,i_idx)))[0];
                    collector = (a > collector) ? a : collector;
            """
            for i in xrange(nd):
                ccode += """
                  } // for loop over region
                """
            ccode += """
                  z[0] = collector;
            """
        elif self.mode in ('sum', 'average_exc_pad', 'average_inc_pad'):
            ccode += """
                  // initialize the sum at zero
                  collector = ((dtype_%(x)s)(0));
            """
            for i in xrange(nd):
                ccode += """
                  // go through the pooled region in the unpadded input
                  for(int m%(i)s=r_st[%(i)s]; m%(i)s<r_end[%(i)s]; m%(i)s++)
                  {
                    i_idx[%(non_pool_ndim)s + %(i)s] = m%(i)s;
                """ % dict(i=i, non_pool_ndim=non_pool_ndim)
            ccode += """
                    // update sum
                    dtype_%(x)s a;
                    if (%(total_ndim)s == 4)
                      a = ((dtype_%(x)s*)(PyArray_GETPTR4(%(x)s,i_idx[0],i_idx[1],i_idx[2],i_idx[3])))[0];
                    else
                      a = ((dtype_%(x)s*)(PyArray_GetPtr(%(x)s,i_idx)))[0];
                    collector += a;
            """
            for i in xrange(nd):
                ccode += """
                  } // for loop over region
                """
            if self.mode == "sum":
                ccode += """
                  z[0] = collector;
                """
            elif self.mode == 'average_inc_pad' and self.ignore_border:
                # region size = product over all pooling dimensions
                region_size = ' * '.join('ws[%d]' % i for i in xrange(nd))
                ccode += """
                  z[0] = collector / (%(region_size)s);
                """ % dict(region_size=region_size)
            else:
                # region size = number elements of in this region
                region_size = ' * '.join('(r_end[%d]-r_st[%d])' % (i, i) for i in xrange(nd))
                ccode += """
                  z[0] = collector / (%(region_size)s);
                """ % dict(region_size=region_size)
        for i in xrange(nd):
            ccode += """
            } // loop over pooling dimension
            """

        ccode += """
          } // for loop over non-pooling dimensions
        } // if z_prod
        """
        return ccode % locals()

    def c_code_cache_version(self):
        return (0, 6, 8, 7, self.openmp)


class PoolGrad(OpenMPOp):
    __props__ = ('ignore_border', 'mode', 'ndim')

    @staticmethod
    def out_shape(imgshape, ws=None, ignore_border=False, stride=None, pad=None, ndim=2,
                  ds=None, st=None, padding=None):
        """Return the shape of the output from this op, for input of given
        shape and flags.

        Parameters
        ----------
        imgshape : tuple of integers or scalar Theano variables
            the shape of a tensor of images. The last N elements are
            interpreted as the downsampling dimensions.
        ws : tuple of N ints
            downsample factor over rows and columns this parameter
            indicates the size of the pooling region
        ignore_border : bool
            If ws doesn't divide imgshape, do we include an extra row/col/slice
            of partial downsampling (False) or ignore it (True).
        stride : list or tuple of N ints or None
            Stride size, which is the number of shifts over rows/cols/slices to get the
            next pool region. If stride is None, it is considered equal to ws
            (no overlap on pooling regions).
        pad : tuple of N ints or None
            For each downsampling dimension, this specifies the number of zeros to
            add as pad on both sides. For 2D and (pad_h, pad_w), pad_h specifies the
            size of the top and bottom margins, pad_w specifies the size of the left and
<<<<<<< HEAD
            right margins. No padding is added if pad is None.
=======
            right margins. No pad is added if pad is None.
>>>>>>> 57cd51cb
        ndim : int
            The number of pooling dimensions N.
            The default is 2.
        ds
            *deprecated*, use parameter ws instead.
        st
            *deprecated*, use parameter st instead.
        padding
            *deprecated*, use parameter pad instead.

        Returns
        -------
        list :
            the shape of the output from this op, for input of given
            shape.  This will have the same length as imgshape, but
            with last N elements reduced as per the downsampling &
            ignore_border flags.

        """
<<<<<<< HEAD
        # check for deprecated parameter names
        if ds is not None:
            if ws is not None:
                raise Exception(
                    "You can't provide a tuple value to both 'ws' and 'ds'."
                    " Please provide a value only to 'ws'."
                )
            else:
                warnings.warn(
                    "DEPRECATION: the 'ds' parameter in PoolGrad is not going"
                    " to exist anymore as it is going to be replaced by the"
                    " parameter 'ws'.",
=======
        if ds is not None:
            if ws is not None:
                raise Exception(
                    "You can't provide different tuple values to 'ws' and"
                    " 'ds'. You must provide only one of them as they both"
                    " refer to the window size. DEPRECATION NOTE: the" 
                    " 'ds' parameter is not going to exist anymore as"
                    " it is going to be replaced by the parameter 'ws'."
                )
            else:
                warnings.warn(
                    "DEPRECATION: the 'ds' parameter is not going to exist"
                    " anymore as it is going to be replaced by the parameter"
                    " 'ws'.",
>>>>>>> 57cd51cb
                    stacklevel=2
                )
                ws = ds
        elif ds is None and ws is None:
            raise Exception(
                "You must provide a tuple value for the window size."
            )

        if st is not None:
            if stride is not None:
                raise Exception(
<<<<<<< HEAD
                    "You can't provide a tuple value to both 'st and 'stride'."
                    " Please provide a value only to 'stride'."
                )
            else:
                warnings.warn(
                    "DEPRECATION: the 'st' parameter in PoolGrad is not going"
                    " to exist anymore as it is going to be replaced by the"
                    " parameter 'stride'.",
=======
                    "You can't provide different tuple values to 'stride' and"
                    " st. You must provide only one of them as they"
                    " both refer to the stride size. DEPRECATION NOTE: the" 
                    " 'st' parameter is not going to exist anymore as"
                    " it is going to be replaced by the parameter 'stride'."
                )
            else:
                warnings.warn(
                    "DEPRECATION: the 'st' parameter is not going to exist"
                    " anymore as it is going to be replaced by the parameter"
                    " 'stride'.",
>>>>>>> 57cd51cb
                    stacklevel=2
                )
                stride = st

        if padding is not None:
            if pad is not None:
                raise Exception(
<<<<<<< HEAD
                    "You can't provide a tuple value to both 'padding' and pad."
                    "  Please provide a value only to pad."
                )
            else:
                warnings.warn(
                    "DEPRECATION: the 'padding' parameter in PoolGrad is not"
                    " going to exist anymore as it is going to be replaced"
                    " by the parameter 'pad'.",
=======
                    "You can't provide different tuple value to 'pad' and"
                    " 'padding'. You must provide only one of them as they"
                    " both refer to the padding size. DEPRECATION NOTE: the" 
                    " 'padding' parameter is not going to exist anymore as"
                    " it is going to be replaced by the parameter 'pad'."
               )
            else:
                warnings.warn(
                    "DEPRECATION: the 'padding' parameter is not going to"
                    " exist anymore as it is going to be replaced by the"
                    " parameter 'pad'.",
>>>>>>> 57cd51cb
                    stacklevel=2
                )
                pad = padding

        if len(imgshape) < ndim:
            raise TypeError('imgshape must have at least {} dimensions'.format(ndim))

        if stride is None:
            stride = ws
        if pad is None:
            pad = (0,) * ndim
        patch_shape = tuple(tensor.extract_constant(imgshape[-ndim + i]) + pad[i] * 2
                            for i in xrange(ndim))

        def compute_out(v, downsample, stride):
            if ignore_border:
                out = (v - downsample) // stride + 1
                if isinstance(out, theano.Variable):
                    return tensor.maximum(out, 0)
                else:
                    return numpy.maximum(out, 0)
            else:
                if isinstance(v, theano.Variable):
                    return tensor.switch(tensor.ge(stride, downsample),
                                         (v - 1) // stride + 1,
                                         tensor.maximum(0, (v - 1 - downsample) //
                                                        stride + 1) + 1)
                elif stride >= downsample:
                    return (v - 1) // stride + 1
                else:
                    return max(0, (v - 1 - downsample) // stride + 1) + 1

        out_shape = [compute_out(patch_shape[i], ws[i], stride[i]) for i in xrange(ndim)]

        rval = list(imgshape[:-ndim]) + out_shape
        return rval

    def __init__(self, ignore_border, mode='max', ndim=2, openmp=None):
        self.ndim = ndim
        self.ignore_border = ignore_border
        if mode not in ['max', 'sum', 'average_inc_pad', 'average_exc_pad']:
            raise ValueError(
                "Pool mode parameter only support 'max', 'sum',"
                " 'average_inc_pad' and 'average_exc_pad'. Got %s" % mode)
        self.mode = mode
        super(PoolGrad, self).__init__(openmp=openmp)

    def prepare_node(self, node, storage_map, compute_map, impl):
        if len(node.inputs) < 5:  # 5 for AveragePoolGrad, 6 for MaxPoolGrad
            # Old interface
            self.ndim = len(node.op.ws)
            self.mode = node.op.mode
            ws = theano.tensor.constant(node.op.ws)
            st = theano.tensor.constant(node.op.stride)
            pad = theano.tensor.constant(node.op.pad)
            node.inputs.append(ws)
            node.inputs.append(st)
            node.inputs.append(pad)
            if isinstance(ws, theano.Constant):
                storage_map[ws] = [ws.data]
                compute_map[ws] = [True]
            else:
                storage_map[ws] = [None]
                compute_map[ws] = [False]
            if isinstance(st, theano.Constant):
                storage_map[st] = [st.data]
                compute_map[st] = [True]
            else:
                storage_map[st] = [None]
                compute_map[st] = [False]
            if isinstance(pad, theano.Constant):
                storage_map[pad] = [pad.data]
                compute_map[pad] = [True]
            else:
                storage_map[pad] = [None]
                compute_map[pad] = [False]

    def infer_shape(self, node, in_shapes):
        return [in_shapes[0]]


class MaxPoolGrad(PoolGrad):
    def __init__(self, ignore_border, ndim=2, openmp=None):
        PoolGrad.__init__(self, ignore_border, mode='max', ndim=ndim, openmp=openmp)

    def make_node(self, x, maxout, gz, ws, stride=None, pad=None):
        # make_node should only be called by the grad function of
        # Pool, so these asserts should not fail.
        x = tensor.as_tensor_variable(x)
        maxout = tensor.as_tensor_variable(maxout)
        gz = tensor.as_tensor_variable(gz)
        nd = self.ndim
        if stride is None:
            stride = ws
        if pad is None:
            pad = (0,) * nd
        ws = tensor.as_tensor_variable(ws)
        stride = tensor.as_tensor_variable(stride)
        pad = tensor.as_tensor_variable(pad)
        assert isinstance(x, Variable) and x.ndim >= nd
        assert isinstance(maxout, Variable) and maxout.ndim >= nd
        assert isinstance(gz, Variable) and gz.ndim >= nd
        assert isinstance(ws, Variable) and ws.ndim == 1
        assert isinstance(stride, Variable) and stride.ndim == 1
        assert isinstance(pad, Variable) and pad.ndim == 1
        assert x.ndim == maxout.ndim == gz.ndim >= nd
        if not ws.dtype.startswith('int'):
            raise TypeError('Pool downsample parameters must be ints.')
        if not stride.dtype.startswith('int'):
            raise TypeError('Stride parameters must be ints.')
        if not pad.dtype.startswith('int'):
            raise TypeError('Padding parameters must be ints.')
        return Apply(self, [x, maxout, gz, ws, stride, pad], [x.type()])

    def perform(self, node, inp, out):
        assert self.mode == 'max'
        x, maxout, gz, ws, stride, pad = inp
        gx_stg, = out
        nd = self.ndim
        assert ws.shape == stride.shape == pad.shape == (nd,)
        if len(x.shape) < nd:
            raise NotImplementedError(
                'MaxPoolGrad requires input with {} or more dimensions'.format(nd))
        pool_out_shp = maxout.shape[-nd:]
        img_shp = tuple(x.shape[-nd + i] + 2 * pad[i] for i in xrange(nd))

        # pad the image
        if max(pad) != 0:
            y = numpy.zeros(x.shape[:-nd] + img_shp, dtype=x.dtype)
            y[(slice(None),) * (len(x.shape) - nd) +
              tuple(slice(pad[i], img_shp[i] - pad[i]) for i in xrange(nd))] = x
        else:
            y = x
        gx = numpy.zeros_like(y)

        # precompute the region boundaries for each dimension
        region_ranges = [[] for i in xrange(nd)]
        for i in xrange(nd):
            for j in xrange(pool_out_shp[i]):
                start = builtins.max(j * stride[i], pad[i])
                end = builtins.min(start + ws[i], img_shp[i])
                region_ranges[i].append(xrange(start, end))

        # iterate over non-pooling dimensions
        for k in numpy.ndindex(*x.shape[:-nd]):
            gxk = gx[k]
            gzk = gz[k]
            yk = y[k]
            maxoutk = maxout[k]
            # iterate over pooling regions
            for r in numpy.ndindex(*pool_out_shp):
                maxout_value = maxoutk[r]
                # iterate inside region
                for c in itertools.product(*[region_ranges[i][r[i]]
                                             for i in xrange(nd)]):
                    if maxout_value == yk[c]:
                        gxk[c] += gzk[r]

        # unpad the image
        gx = gx[(slice(None),) * (len(x.shape) - nd) +
                tuple(slice(pad[i], img_shp[i] - pad[i]) for i in xrange(nd))]
        gx_stg[0] = gx

    def grad(self, inp, grads):
        x, maxout, gz, ws, stride, pad = inp
        ggx, = grads
        return ([theano.tensor.zeros_like(x),
                 theano.tensor.zeros_like(maxout),
                 DownsampleFactorMaxGradGrad(ndim=self.ndim,
                                             ignore_border=self.ignore_border)(
                x, maxout, ggx, ws, stride, pad)] +
                [DisconnectedType()() for i in inp[3:]])

    def connection_pattern(self, node):
        return [[1], [1], [1], [0], [0], [0]]

    def c_code(self, node, name, inp, out, sub):
        assert self.mode == 'max'
        x, z, gz, ws, stride, pad = inp
        gx, = out
        nd = self.ndim
        total_ndim = node.inputs[0].ndim
        non_pool_ndim = total_ndim - nd
        fail = sub['fail']
        ignore_border = int(self.ignore_border)
        if self.openmp:
            # run in parallel over each pooling block
            omp_parallel = '#pragma omp parallel for private(r_st, r_end, r_idx, i_idx, o_idx, maximum) schedule(static)'
        else:
            omp_parallel = ''

        ccode = """
        // sanity checks
        int x_typenum = PyArray_ObjectType((PyObject*)%(x)s, 0);
        int z_typenum = PyArray_ObjectType((PyObject*)%(z)s, 0);
        int gz_typenum = PyArray_ObjectType((PyObject*)%(gz)s, 0);
        if ((x_typenum != z_typenum) || (x_typenum != gz_typenum))
        {
            PyErr_SetString(PyExc_ValueError, "input types must all match");
            %(fail)s;
        }
        if(PyArray_NDIM(%(x)s)!=%(total_ndim)s)
        {
            PyErr_SetString(PyExc_ValueError, "x must be a %(total_ndim)sD ndarray");
            %(fail)s;
        }
        if(PyArray_NDIM(%(z)s)!=%(total_ndim)s)
        {
            PyErr_SetString(PyExc_ValueError, "z must be a %(total_ndim)sD ndarray");
            %(fail)s;
        }
        if(PyArray_NDIM(%(gz)s)!=%(total_ndim)s)
        {
            PyErr_SetString(PyExc_ValueError, "gz must be a %(total_ndim)sD ndarray");
            %(fail)s;
        }
        if(PyArray_DIM(%(ws)s, 0)!=%(nd)s)
        {
            PyErr_SetString(PyExc_ValueError, "ws must be a vector of size %(nd)s");
            %(fail)s;
        }
        if(PyArray_DIM(%(stride)s, 0)!=%(nd)s)
        {
            PyErr_SetString(PyExc_ValueError, "stride must be a vector of size %(nd)s");
            %(fail)s;
        }
        if(PyArray_DIM(%(pad)s, 0)!=%(nd)s)
        {
            PyErr_SetString(PyExc_ValueError, "pad must be a vector of size %(nd)s");
            %(fail)s;
        }
        int z[%(nd)s]; // shape of the output
        int r[%(nd)s]; // shape of the padded_input
        int ws[%(nd)s];
        int st[%(nd)s];
        int pd[%(nd)s];
        int nonzero_padding;
        nonzero_padding = 0;
        for (int i=0; i<%(nd)s; i++)
        {
            ws[i] = *((npy_intp*)PyArray_GETPTR1(%(ws)s, i));
            st[i] = *((npy_intp*)PyArray_GETPTR1(%(stride)s, i));
            pd[i] = *((npy_intp*)PyArray_GETPTR1(%(pad)s, i));
            z[i] = PyArray_DIMS(%(z)s)[%(non_pool_ndim)s + i];
            r[i] = PyArray_DIMS(%(x)s)[%(non_pool_ndim)s + i] + 2 * pd[i];
            if (pd[i]>0)
                nonzero_padding = 1;
        }
        // allocating memory for output, if necessary
        int mem_nec;
        mem_nec = 0;
        if ((!%(gx)s) || !PyArray_ISCONTIGUOUS(%(gx)s)
            || *PyArray_DIMS(%(gx)s)!=%(total_ndim)s)
        {
            mem_nec = 1;
        }
        if (!mem_nec)
        {
            for (int i=0; i<%(total_ndim)s; i++)
            {
                if (PyArray_DIMS(%(gx)s)[i] != PyArray_DIMS(%(x)s)[i])
                {
                    mem_nec = 1;
                    break;
                }
            }
        }
        if (mem_nec)
        {
          Py_XDECREF(%(gx)s);
          %(gx)s = (PyArrayObject*) PyArray_ZEROS(%(total_ndim)s, PyArray_DIMS(%(x)s), x_typenum,0);
        }
        else {
          PyArray_FILLWBYTE(%(gx)s, 0);
        }
        dtype_%(z)s maximum; // temp var for maximum value in a region
        int z_prod;
        // do not run if any z[i] is zero
        z_prod = 1;
        for (int i=0; i<%(nd)s; i++)
        {
            z_prod *= z[i];
        }
        if (z_prod)
        {
            // will be used to hold start and end index of a region
            int r_st[%(nd)s];
            int r_end[%(nd)s];
            // index for iterating over the pooling regions
            int r_idx[%(nd)s];
            // placeholder for PyArray indexing (output)
            npy_intp o_idx[%(total_ndim)s];
            // placeholder for PyArray indexing (input)
            npy_intp i_idx[%(total_ndim)s];
            // loop over non-pooling dimensions
            int non_pooling_prod = 1;
            for (int i=0; i<%(non_pool_ndim)s; i++)
            {
                non_pooling_prod *= PyArray_DIMS(%(x)s)[i];
            }
            %(omp_parallel)s
            // first loop over non-pooling dimensions
            for (int t=0; t<non_pooling_prod; t++)
            {
                // compute the non-pooling index in each dimension
                if (%(non_pool_ndim)s!=0)
                {
                    o_idx[0] = t;
                    i_idx[0] = t;
                    for (int i=1; i<%(non_pool_ndim)s; i++)
                    {
                        o_idx[i] = o_idx[i - 1] / PyArray_DIMS(%(x)s)[i - 1];
                        o_idx[i - 1] =o_idx[i - 1] %% PyArray_DIMS(%(x)s)[i - 1];
                        i_idx[i] = o_idx[i];
                        i_idx[i - 1] = o_idx[i - 1];
                    }
                }

                // then loop over each region in each pooling dimension
        """

        for i in xrange(nd):
            ccode += """
                for (r_idx[%(i)s]=0; r_idx[%(i)s] < z[%(i)s]; r_idx[%(i)s]++) {
                  r_st[%(i)s] = r_idx[%(i)s] * st[%(i)s];
                  r_end[%(i)s] = r_st[%(i)s] + ws[%(i)s];
                  // skip the padding
                  r_st[%(i)s] = r_st[%(i)s] < pd[%(i)s] ? pd[%(i)s] : r_st[%(i)s];
                  r_end[%(i)s] = r_end[%(i)s] > (r[%(i)s] - pd[%(i)s]) ? r[%(i)s] - pd[%(i)s] : r_end[%(i)s];
                  // from padded_img space to img space
                  r_st[%(i)s] -= pd[%(i)s];
                  r_end[%(i)s] -= pd[%(i)s];
                  // use the index to find the correct position in the output
                  o_idx[%(non_pool_ndim)s + %(i)s] = r_idx[%(i)s];
            """ % dict(i=i, non_pool_ndim=non_pool_ndim)

        ccode += """
                  dtype_%(gz)s * gz;
                  if (%(total_ndim)s == 4)
                  {
                    // the maximum value
                    maximum = ((dtype_%(z)s*)(PyArray_GETPTR4(%(z)s,o_idx[0],o_idx[1],o_idx[2],o_idx[3])))[0];
                    // the gradient corresponding to this maximum value in z
                    gz = ((dtype_%(gz)s*)(PyArray_GETPTR4(%(gz)s, o_idx[0],o_idx[1],o_idx[2],o_idx[3])));
                  }
                  else
                  {
                    // the maximum value
                    maximum = ((dtype_%(z)s*)(PyArray_GetPtr(%(z)s,o_idx)))[0];
                    // the gradient corresponding to this maximum value in z
                    gz = ((dtype_%(gz)s*)(PyArray_GetPtr(%(gz)s, o_idx)));
                  }
        """
        for i in xrange(nd):
            ccode += """
                  // go through the pooled region in the unpadded input
                  for(int m%(i)s=r_st[%(i)s]; m%(i)s<r_end[%(i)s]; m%(i)s++)
                  {
                    i_idx[%(non_pool_ndim)s + %(i)s] = m%(i)s;
                """ % dict(i=i, non_pool_ndim=non_pool_ndim)
        ccode += """
                    dtype_%(x)s a;
                    dtype_%(gx)s * gx;
                    if (%(total_ndim)s == 4)
                    {
                      a = ((dtype_%(x)s*)(PyArray_GETPTR4(%(x)s,i_idx[0],i_idx[1],i_idx[2],i_idx[3])))[0];
                      gx = ((dtype_%(gx)s*)(PyArray_GETPTR4(%(gx)s, i_idx[0],i_idx[1],i_idx[2],i_idx[3])));
                    }
                    else
                    {
                      a = ((dtype_%(x)s*)(PyArray_GetPtr(%(x)s,i_idx)))[0];
                      gx = ((dtype_%(gx)s*)(PyArray_GetPtr(%(gx)s, i_idx)));
                    }
                    if (a == maximum){
                      gx[0] = gx[0] + gz[0];
                    }
        """
        for i in xrange(nd):
            ccode += """
                  } // for loop over region
                """
        for i in xrange(nd):
            ccode += """
                } // loop over pooling dimension
            """

        ccode += """
            } // for loop over non-pooling dimensions
        } // if z_prod
        """
        return ccode % locals()

    def c_code_cache_version(self):
        return (0, 10, self.openmp)


class AveragePoolGrad(PoolGrad):
    def __init__(self, ignore_border, mode='average_inc_pad', ndim=2):
        assert mode in ['sum', 'average_inc_pad', 'average_exc_pad']
        PoolGrad.__init__(self, ignore_border, mode, ndim)

    # There is an extra dummy parameter to match the parameter count
    # of MaxPoolGrad.  They have to keep the same interface because of
    # the DownsampleFactorMaxGrad trick to keep old scripts working
    # (see downsample.py for details on this).
    def make_node(self, x, gz, ws, stride=None, pad=None, dummy=None):
        # make_node should only be called by the grad function of
        # Pool, so these asserts should not fail.
        x = tensor.as_tensor_variable(x)
        gz = tensor.as_tensor_variable(gz)
        nd = self.ndim
        if stride is None:
            stride = ws
        if pad is None:
            pad = (0,) * nd
        ws = tensor.as_tensor_variable(ws)
        stride = tensor.as_tensor_variable(stride)
        pad = tensor.as_tensor_variable(pad)
        assert isinstance(x, Variable) and x.ndim >= nd
        assert isinstance(gz, Variable) and gz.ndim >= nd
        assert isinstance(ws, Variable) and ws.ndim == 1
        assert isinstance(stride, Variable) and stride.ndim == 1
        assert x.ndim == gz.ndim >= nd
        assert isinstance(pad, Variable) and pad.ndim == 1
        if not ws.dtype.startswith('int'):
            raise TypeError('Pool downsample parameters must be ints.')
        if not stride.dtype.startswith('int'):
            raise TypeError('Stride parameters must be ints.')
        if not pad.dtype.startswith('int'):
            raise TypeError('Padding parameters must be ints.')
        return Apply(self, [x, gz, ws, stride, pad], [x.type()])

    def perform(self, node, inp, out):
        x, gz, ws, stride, pad = inp
        gx_stg, = out
        nd = self.ndim
        assert ws.shape == stride.shape == pad.shape == (nd,)
        if len(x.shape) < nd:
            raise NotImplementedError(
                'AveragePoolGrad requires input with {} or more dimensions'.format(nd))
        if self.mode == 'average_exc_pad' and max(pad) != 0:
            raise NotImplementedError()
        z_shape = self.out_shape(x.shape, ws, self.ignore_border, stride, pad, nd)
        if (gx_stg[0] is None) or (gx_stg[0].shape != z_shape):
            gx_stg[0] = numpy.empty(z_shape, dtype=x.dtype)
        zz = gx_stg[0]
        # size of pooling output
        pool_out_shp = zz.shape[-nd:]
        img_shp = tuple(x.shape[-nd + i] + 2 * pad[i] for i in xrange(nd))
        inc_pad = self.mode == 'average_inc_pad'
        sum_mode = self.mode == 'sum'

        # initialize the padded output
        gx = numpy.zeros((x.shape[:-nd] + img_shp), dtype=x.dtype)

        # precompute the region boundaries and sizes for each dimension
        region_slices = [[] for i in xrange(nd)]
        region_sizes = [[] for i in xrange(nd)]
        for i in xrange(nd):
            for j in xrange(pool_out_shp[i]):
                if sum_mode or inc_pad:
                    start = j * stride[i]
                else:
                    start = builtins.max(j * stride[i], pad[i])
                end = builtins.min(start + ws[i], img_shp[i])
                region_slices[i].append(slice(start, end))
                region_sizes[i].append(end - start)

        # iterate over non-pooling dimensions
        region_slice = [None] * nd
        for k in numpy.ndindex(*x.shape[:-nd]):
            gzk = gz[k]
            gxk = gx[k]
            # iterate over pooling regions
            for r in numpy.ndindex(*pool_out_shp):
                region_size = 1
                for i in xrange(nd):
                    region_slice[i] = region_slices[i][r[i]]
                    region_size *= region_sizes[i][r[i]]
                if sum_mode:
                    val = gzk[r]
                else:
                    # divide by region size
                    val = gzk[r] / region_size
                gxk[region_slice] += val

        # unpad the image
        gx = gx[(slice(None),) * (len(x.shape) - nd) +
                tuple(slice(pad[i], img_shp[i] - pad[i]) for i in xrange(nd))]
        gx_stg[0] = gx

    def grad(self, inp, grads):
        x, gz, ws, stride, pad = inp
        ggx, = grads
        return ([theano.tensor.zeros_like(x),
                 Pool(ignore_border=self.ignore_border,
                      ndim=self.ndim, mode=self.mode)(ggx,
                ws, stride, pad)] + [DisconnectedType()() for i in inp[2:]])

    def connection_pattern(self, node):
        return [[1], [1], [0], [0], [0]]

    def c_code(self, node, name, inp, out, sub):
        x, gz, ws, stride, pad = inp
        gx, = out
        nd = self.ndim
        total_ndim = node.inputs[0].ndim
        non_pool_ndim = total_ndim - nd
        fail = sub['fail']
        inc_pad = int(self.mode == 'average_inc_pad')
        sum_mode = int(self.mode == 'sum')
        if self.openmp:
            # run in parallel over each pooling block
            omp_parallel = '#pragma omp parallel for private(r_st, r_end, r_pad_width, r_idx, i_idx, o_idx) schedule(static)'
        else:
            omp_parallel = ''

        ccode = """
        // sanity checks
        int x_typenum = PyArray_ObjectType((PyObject*)%(x)s, 0);
        int gz_typenum = PyArray_ObjectType((PyObject*)%(gz)s, 0);
        if (x_typenum != gz_typenum)
        {
            PyErr_SetString(PyExc_ValueError, "input types must all match");
            %(fail)s;
        }
        if(PyArray_NDIM(%(x)s)!=%(total_ndim)s)
        {
            PyErr_SetString(PyExc_ValueError, "x must be a %(total_ndim)sD ndarray");
            %(fail)s;
        }
        if(PyArray_NDIM(%(gz)s)!=%(total_ndim)s)
        {
            PyErr_SetString(PyExc_ValueError, "gz must be a %(total_ndim)sD ndarray");
            %(fail)s;
        }
        if(PyArray_DIM(%(ws)s, 0)!=%(nd)s)
        {
            PyErr_SetString(PyExc_ValueError, "ws must be a vector of size %(nd)s");
            %(fail)s;
        }
        if(PyArray_DIM(%(stride)s, 0)!=%(nd)s)
        {
            PyErr_SetString(PyExc_ValueError, "stride must be a vector of size %(nd)s");
            %(fail)s;
        }
        if(PyArray_DIM(%(pad)s, 0)!=%(nd)s)
        {
            PyErr_SetString(PyExc_ValueError, "pad must be a vector of size %(nd)s");
            %(fail)s;
        }
        int z[%(nd)s]; // shape of the output
        int r[%(nd)s]; // shape of the padded_input
        int ws[%(nd)s];
        int st[%(nd)s];
        int pd[%(nd)s];
        int nonzero_padding;
        nonzero_padding = 0;
        for (int i=0; i<%(nd)s; i++)
        {
            ws[i] = *((npy_intp*)PyArray_GETPTR1(%(ws)s, i));
            st[i] = *((npy_intp*)PyArray_GETPTR1(%(stride)s, i));
            pd[i] = *((npy_intp*)PyArray_GETPTR1(%(pad)s, i));
            z[i] = PyArray_DIMS(%(gz)s)[%(non_pool_ndim)s + i];
            r[i] = PyArray_DIMS(%(x)s)[%(non_pool_ndim)s + i] + 2 * pd[i];
            if (pd[i]>0)
                nonzero_padding = 1;
        }
        if (!%(inc_pad)s && !%(sum_mode)s && nonzero_padding)
        {
            PyErr_SetString(PyExc_ValueError,
              "padding must be zero for average_exc_pad");
            %(fail)s;
        }
        // allocating memory for output, if necessary
        int mem_nec;
        mem_nec = 0;
        if ((!%(gx)s) || !PyArray_ISCONTIGUOUS(%(gx)s)
            || *PyArray_DIMS(%(gx)s)!=%(total_ndim)s)
        {
            mem_nec = 1;
        }
        if (!mem_nec)
        {
            for (int i=0; i<%(total_ndim)s; i++)
            {
                if (PyArray_DIMS(%(gx)s)[i] != PyArray_DIMS(%(x)s)[i])
                {
                    mem_nec = 1;
                    break;
                }
            }
        }
        if (mem_nec)
        {
          Py_XDECREF(%(gx)s);
          %(gx)s = (PyArrayObject*) PyArray_ZEROS(%(total_ndim)s, PyArray_DIMS(%(x)s), x_typenum,0);
        }
        else {
          PyArray_FILLWBYTE(%(gx)s, 0);
        }
        int z_prod;
        // do not run if any z[i] is zero
        z_prod = 1;
        for (int i=0; i<%(nd)s; i++)
        {
            z_prod *= z[i];
        }
        if (z_prod)
        {
            // will be used to hold start and end index of a region
            int r_st[%(nd)s];
            int r_end[%(nd)s];
            // padded region size
            int r_pad_width[%(nd)s];
            // index for iterating over the pooling regions
            int r_idx[%(nd)s];
            // placeholder for PyArray indexing (output)
            npy_intp o_idx[%(total_ndim)s];
            // placeholder for PyArray indexing (input)
            npy_intp i_idx[%(total_ndim)s];
            // loop over non-pooling dimensions
            int non_pooling_prod = 1;
            for (int i=0; i<%(non_pool_ndim)s; i++)
            {
                non_pooling_prod *= PyArray_DIMS(%(x)s)[i];
            }
            %(omp_parallel)s
            // first loop over non-pooling dimensions
            for (int t=0; t<non_pooling_prod; t++)
            {
                // compute the non-pooling index in each dimension
                if (%(non_pool_ndim)s!=0)
                {
                    o_idx[0] = t;
                    i_idx[0] = t;
                    for (int i=1; i<%(non_pool_ndim)s; i++)
                    {
                        o_idx[i] = o_idx[i - 1] / PyArray_DIMS(%(x)s)[i - 1];
                        o_idx[i - 1] =o_idx[i - 1] %% PyArray_DIMS(%(x)s)[i - 1];
                        i_idx[i] = o_idx[i];
                        i_idx[i - 1] = o_idx[i - 1];
                    }
                }

                // then loop over each region in each pooling dimension
        """

        for i in xrange(nd):
            ccode += """
                for (r_idx[%(i)s]=0; r_idx[%(i)s] < z[%(i)s]; r_idx[%(i)s]++) {
                  r_st[%(i)s] = r_idx[%(i)s] * st[%(i)s];
                  if (!%(sum_mode)s && !%(inc_pad)s && r_st[%(i)s] < pd[%(i)s])
                  {
                    r_st[%(i)s] = pd[%(i)s];
                  }
                  r_end[%(i)s] = r_st[%(i)s] + ws[%(i)s];
                  r_end[%(i)s] = r_end[%(i)s] > r[%(i)s] ? r[%(i)s] : r_end[%(i)s];
                  r_pad_width[%(i)s] = r_end[%(i)s] - r_st[%(i)s];
                  // from padded_img space to img space
                  r_st[%(i)s] = r_st[%(i)s] - pd[%(i)s] > 0 ? r_st[%(i)s] - pd[%(i)s] : 0;
                  r_end[%(i)s] = r_end[%(i)s] > r[%(i)s] - pd[%(i)s] ? r[%(i)s] - 2 * pd[%(i)s] : r_end[%(i)s] - pd[%(i)s];

                  // use the index to find the correct position in the output
                  o_idx[%(non_pool_ndim)s + %(i)s] = r_idx[%(i)s];
            """ % dict(i=i, sum_mode=sum_mode, inc_pad=inc_pad, non_pool_ndim=non_pool_ndim)

        ccode += """
                  dtype_%(gz)s * gz;
                  dtype_%(gz)s val;
                  if (%(total_ndim)s == 4)
                  {
                    // the gradient for this region
                    gz = ((dtype_%(gz)s*)(PyArray_GETPTR4(%(gz)s, o_idx[0],o_idx[1],o_idx[2],o_idx[3])));
                  }
                  else
                  {
                    // the gradient for this region
                    gz = ((dtype_%(gz)s*)(PyArray_GetPtr(%(gz)s, o_idx)));
                  }
                  // compute the contribution
                  if (%(sum_mode)s)
                  {
                    val = gz[0];
                  }
                  else
                  {
                    val = gz[0] / (%(region_size)s);
                  }
        """
        region_size = ' * '.join('r_pad_width[%d]' % i for i in xrange(nd))
        for i in xrange(nd):
            ccode += """
                  // go through the pooled region in the unpadded input
                  for(int m%(i)s=r_st[%(i)s]; m%(i)s<r_end[%(i)s]; m%(i)s++)
                  {
                    i_idx[%(non_pool_ndim)s + %(i)s] = m%(i)s;
                """ % dict(i=i, non_pool_ndim=non_pool_ndim)
        ccode += """
                    dtype_%(gx)s * gx;
                    if (%(total_ndim)s == 4)
                    {
                      gx = ((dtype_%(gx)s*)(PyArray_GETPTR4(%(gx)s, i_idx[0],i_idx[1],i_idx[2],i_idx[3])));
                    }
                    else
                    {
                      gx = ((dtype_%(gx)s*)(PyArray_GetPtr(%(gx)s, i_idx)));
                    }
                    gx[0] = gx[0] + val;
        """
        for i in xrange(nd):
            ccode += """
                  } // for loop over region
                """
        for i in xrange(nd):
            ccode += """
                } // loop over pooling dimension
            """

        ccode += """
            } // for loop over non-pooling dimensions
        } // if z_prod
        """
        return ccode % locals()

    def c_code_cache_version(self):
        return (0, 3, self.openmp)


class DownsampleFactorMaxGradGrad(OpenMPOp):
    __props__ = ('ignore_border', 'mode', 'ndim')

    def __init__(self, ignore_border, mode='max', ndim=2, openmp=None):
        self.ndim = ndim
        self.ignore_border = ignore_border
        self.mode = mode
        super(DownsampleFactorMaxGradGrad, self).__init__(openmp=openmp)
        assert self.mode == 'max'

    def make_node(self, x, maxout, gz, ws, stride=None, pad=None):
        # make_node should only be called by the grad function of
        # MaxPoolGrad, so these asserts should not fail.
        x = tensor.as_tensor_variable(x)
        maxout = tensor.as_tensor_variable(maxout)
        gz = tensor.as_tensor_variable(gz)
        nd = self.ndim
        if stride is None:
            stride = ws
        if pad is None:
            pad = (0,) * nd
        elif isinstance(pad, (tuple, list)):
            if max(pad) != 0 and not self.ignore_border:
                raise NotImplementedError(
                    'padding works only with ignore_border=True')
            if isinstance(ws, (tuple, list)):
                if any(pad[i] >= ws[i] for i in range(nd)):
                    raise NotImplementedError(
                        'padding must be smaller than strides')
        ws = tensor.as_tensor_variable(ws)
        stride = tensor.as_tensor_variable(stride)
        pad = tensor.as_tensor_variable(pad)
        assert ws.ndim == 1
        assert stride.ndim == 1
        assert pad.ndim == 1
        assert x.ndim == maxout.ndim == gz.ndim >= nd
        if not ws.dtype.startswith('int'):
            raise TypeError('Pool downsample parameters must be ints.')
        if not stride.dtype.startswith('int'):
            raise TypeError('Stride parameters must be ints.')
        if not pad.dtype.startswith('int'):
            raise TypeError('Padding parameters must be ints.')
        return Apply(self, [x, maxout, gz, ws, stride, pad], [x.type()])

    def perform(self, node, inp, out):
        x, maxout, ggx, ws, stride, pad = inp
        z, = out
        nd = self.ndim
        assert ws.shape == stride.shape == pad.shape == (nd,)
        if len(x.shape) < nd:
            raise NotImplementedError(
                'DownsampleFactorMaxGradGrad requires input '
                'with {} or more dimensions'.format(nd))
        if (z[0] is None) or (z[0].shape != maxout.shape):
            z[0] = numpy.zeros(maxout.shape, dtype=x.dtype)
        ggz = z[0]  # grad wrt maxout_grad has the same shape as maxout
        # size of pooling output
        pool_out_shp = ggz.shape[-nd:]
        img_shp = tuple(x.shape[-nd + i] + 2 * pad[i] for i in xrange(nd))

        # pad the image and its gradients
        if max(pad) > 0:
            y_padded = numpy.zeros(x.shape[:-nd] + img_shp, dtype=x.dtype)
            y_padded[(slice(None),) * (len(x.shape) - nd) +
                     tuple(slice(pad[i], img_shp[i] - pad[i]) for i in xrange(nd))] = x
            ggx_padded = numpy.zeros(x.shape[:-nd] + img_shp, dtype=x.dtype)
            ggx_padded[(slice(None),) * (len(x.shape) - nd) +
                       tuple(slice(pad[i], img_shp[i] - pad[i]) for i in xrange(nd))] = ggx

        else:
            y_padded = x
            ggx_padded = ggx

        # precompute the region boundaries for each dimension
        region_ranges = [[] for i in xrange(nd)]
        for i in xrange(nd):
            for j in xrange(pool_out_shp[i]):
                start = j * stride[i]
                end = builtins.min(start + ws[i], img_shp[i])
                region_ranges[i].append(xrange(start, end))

        # iterate over non-pooling dimensions
        for k in numpy.ndindex(*x.shape[:-nd]):
            ggxk = ggx_padded[k]
            ggzk = ggz[k]
            yk = y_padded[k]
            maxoutk = maxout[k]
            # iterate over pooling regions
            for r in numpy.ndindex(*pool_out_shp):
                # iterate inside region
                maxout_value = maxoutk[r]
                for c in itertools.product(*[region_ranges[i][r[i]]
                                             for i in xrange(nd)]):
                    if maxout_value == yk[c]:
                        ggzk[r] += ggxk[c]

    def infer_shape(self, node, in_shapes):
        return [in_shapes[1]]

    def grad(self, inp, grads):
        x, maxout, ggx, ws, stride, pad = inp
        gz, = grads
        return [theano.tensor.zeros_like(x),
                theano.tensor.zeros_like(maxout),
                MaxPoolGrad(ignore_border=self.ignore_border,
                            ndim=self.ndim)(x, maxout, gz,
                                            ws, stride, pad),
                DisconnectedType()(),
                DisconnectedType()(),
                DisconnectedType()()]

    def connection_pattern(self, node):
        return [[1], [1], [1], [0], [0], [0]]

    def c_code(self, node, name, inp, out, sub):
        if self.mode != 'max':
            raise theano.gof.utils.MethodNotDefined()
        x, maxout, ggx, ws, stride, pad = inp
        z, = out  # the grad of grad
        nd = self.ndim
        total_ndim = node.inputs[0].ndim
        non_pool_ndim = total_ndim - nd
        fail = sub['fail']
        ignore_border = int(self.ignore_border)
        if self.openmp:
            # run in parallel over each pooling block
            omp_parallel = '#pragma omp parallel for private(r_st, r_end, r_idx, i_idx, o_idx, maximum) schedule(static)'
        else:
            omp_parallel = ''
        ccode = """
        int z_typenum = PyArray_ObjectType((PyObject*)%(maxout)s, 0);
        int z[%(nd)s]; // shape of the output
        int r[%(nd)s]; // shape of the padded_input
        int ws[%(nd)s];
        int st[%(nd)s];
        int pd[%(nd)s];
        if(PyArray_DIM(%(ws)s, 0)!=%(nd)s)
        {
            PyErr_SetString(PyExc_ValueError, "ws must be a vector of size %(nd)s");
            %(fail)s;
        }
        if(PyArray_DIM(%(stride)s, 0)!=%(nd)s)
        {
            PyErr_SetString(PyExc_ValueError, "stride must be a vector of size %(nd)s");
            %(fail)s;
        }
        if(PyArray_DIM(%(pad)s, 0)!=%(nd)s)
        {
            PyErr_SetString(PyExc_ValueError, "pad must be a vector of size %(nd)s");
            %(fail)s;
        }
        for (int i=0; i<%(nd)s; i++)
        {
            ws[i] = *((npy_intp*)PyArray_GETPTR1(%(ws)s, i));
            st[i] = *((npy_intp*)PyArray_GETPTR1(%(stride)s, i));
            pd[i] = *((npy_intp*)PyArray_GETPTR1(%(pad)s, i));
            z[i] = PyArray_DIMS(%(maxout)s)[%(non_pool_ndim)s + i];
            r[i] = PyArray_DIMS(%(x)s)[%(non_pool_ndim)s + i] + 2 * pd[i];
        }
        // allocating memory for output, if necessary
        int mem_nec;
        mem_nec = 0;
        if ((!%(z)s) || !PyArray_ISCONTIGUOUS(%(z)s)
            || *PyArray_DIMS(%(z)s)!=%(total_ndim)s)
        {
            mem_nec = 1;
        }
        if (!mem_nec)
        {
            for (int i=0; i<%(total_ndim)s; i++)
            {
                if (PyArray_DIMS(%(z)s)[i] != PyArray_DIMS(%(maxout)s)[i])
                {
                    mem_nec = 1;
                    break;
                }
            }
        }
        if (mem_nec)
        {
          Py_XDECREF(%(z)s);
          %(z)s = (PyArrayObject*) PyArray_ZEROS(%(total_ndim)s, PyArray_DIMS(%(maxout)s), z_typenum,0);
        }
        else {
          PyArray_FILLWBYTE(%(z)s, 0);
        }
        dtype_%(maxout)s maximum; // temp var for maximum value in a region
        // will be used to hold start and end index of a region
        int r_st[%(nd)s];
        int r_end[%(nd)s];
        // index for iterating over the pooling regions
        int r_idx[%(nd)s];
        // placeholder for PyArray indexing (output)
        npy_intp o_idx[%(total_ndim)s];
        // placeholder for PyArray indexing (input)
        npy_intp i_idx[%(total_ndim)s];
        // loop over non-pooling dimensions
        int non_pooling_prod;
        non_pooling_prod = 1;
        for (int i=0; i<%(non_pool_ndim)s; i++)
        {
            non_pooling_prod *= PyArray_DIMS(%(x)s)[i];
        }
        %(omp_parallel)s
        // first loop over non-pooling dimensions
        for (int t=0; t<non_pooling_prod; t++)
        {
            // compute the non-pooling index in each dimension
            if (%(non_pool_ndim)s!=0)
            {
                o_idx[0] = t;
                i_idx[0] = t;
                for (int i=1; i<%(non_pool_ndim)s; i++)
                {
                    o_idx[i] = o_idx[i - 1] / PyArray_DIMS(%(x)s)[i - 1];
                    o_idx[i - 1] = o_idx[i - 1] %% PyArray_DIMS(%(x)s)[i - 1];
                    i_idx[i] = o_idx[i];
                    i_idx[i - 1] = o_idx[i - 1];
                }
            }

            // then loop over each region in each pooling dimension
        """

        for i in xrange(nd):
            ccode += """
                for (r_idx[%(i)s]=0; r_idx[%(i)s] < z[%(i)s]; r_idx[%(i)s]++) {
                  r_st[%(i)s] = r_idx[%(i)s] * st[%(i)s];
                  r_end[%(i)s] = r_st[%(i)s] + ws[%(i)s];
                  // skip the padding
                  r_st[%(i)s] = r_st[%(i)s] < pd[%(i)s] ? pd[%(i)s] : r_st[%(i)s];
                  r_end[%(i)s] = r_end[%(i)s] > (r[%(i)s] - pd[%(i)s]) ? r[%(i)s] - pd[%(i)s] : r_end[%(i)s];
                  // from padded_img space to img space
                  r_st[%(i)s] -= pd[%(i)s];
                  r_end[%(i)s] -= pd[%(i)s];
                  // use the index to find the correct position in the output
                  o_idx[%(non_pool_ndim)s + %(i)s] = r_idx[%(i)s];
            """ % dict(i=i, non_pool_ndim=non_pool_ndim)

        ccode += """
                  dtype_%(z)s * z;
                  if (%(total_ndim)s == 4)
                  {
                    // the maximum value
                    maximum = ((dtype_%(maxout)s*)(PyArray_GETPTR4(%(maxout)s,o_idx[0],o_idx[1],o_idx[2],o_idx[3])))[0];
                    // z at this position
                    z = ((dtype_%(z)s*)(PyArray_GETPTR4(%(z)s,o_idx[0],o_idx[1],o_idx[2],o_idx[3])));
                  }
                  else
                  {
                    // the maximum value
                    maximum = ((dtype_%(maxout)s*)(PyArray_GetPtr(%(maxout)s,o_idx)))[0];
                    // z at this position
                    z = ((dtype_%(z)s*)(PyArray_GetPtr(%(z)s,o_idx)));
                  }
        """
        for i in xrange(nd):
            ccode += """
                  // go through the pooled region in the unpadded input
                  for(int m%(i)s=r_st[%(i)s]; m%(i)s<r_end[%(i)s]; m%(i)s++)
                  {
                    i_idx[%(non_pool_ndim)s + %(i)s] = m%(i)s;
                """ % dict(i=i, non_pool_ndim=non_pool_ndim)
        ccode += """
                    dtype_%(x)s a;
                    dtype_%(ggx)s * ggx;
                    if (%(total_ndim)s == 4)
                    {
                      a = ((dtype_%(x)s*)(PyArray_GETPTR4(%(x)s,i_idx[0],i_idx[1],i_idx[2],i_idx[3])))[0];
                      ggx = ((dtype_%(ggx)s*)(PyArray_GETPTR4(%(ggx)s,i_idx[0],i_idx[1],i_idx[2],i_idx[3])));
                    }
                    else
                    {
                      a = ((dtype_%(x)s*)(PyArray_GetPtr(%(x)s,i_idx)))[0];
                      ggx = ((dtype_%(ggx)s*)(PyArray_GetPtr(%(ggx)s,i_idx)));
                    }
                    if (a == maximum){
                      z[0] += ggx[0];
                    }
        """
        for i in xrange(nd):
            ccode += """
                  } // for loop over region
                """
        for i in xrange(nd):
            ccode += """
              } // loop over pooling dimension
            """

        ccode += """
          } // for loop over non-pooling dimensions
        """
        return ccode % locals()

    def c_code_cache_version(self):
        return (0, 4, self.openmp)<|MERGE_RESOLUTION|>--- conflicted
+++ resolved
@@ -66,7 +66,7 @@
         pad_w is the size of the left and right margins.
     mode : {'max', 'sum', 'average_inc_pad', 'average_exc_pad'}
         Operation executed on each window. `max` and `sum` always exclude
-        the pad in the computation. `average` gives you the choice to
+        the padding in the computation. `average` gives you the choice to
         include or exclude it.
     ds
         *deprecated*, use parameter ws instead.
@@ -76,23 +76,12 @@
         *deprecated*, use parameter pad instead.
 
     """
-<<<<<<< HEAD
     # check for deprecated parameter names
     if ds is not None:
         if ws is not None:
             raise Exception(
                 "You can't provide a tuple value to both 'ws' and 'ds'."
                 " Please provide a value only to 'ws'."
-=======
-    if ds is not None:
-        if ws is not None:
-            raise Exception(
-                "You can't provide different tuple values to 'ws' and 'ds'."
-                " You must provide only one of them as they both"
-                " refer to the window size. DEPRECATION NOTE: the" 
-                " 'ds' parameter is not going to exist anymore as"
-                " it is going to be replaced by the parameter 'ws'."
->>>>>>> 57cd51cb
             )
         else:
             warnings.warn(
@@ -110,16 +99,8 @@
     if st is not None:
         if stride is not None:
             raise Exception(
-<<<<<<< HEAD
                 "You can't provide a tuple value to both 'st and 'stride'."
                 " Please provide a value only to 'stride'."
-=======
-                "You can't provide different tuple values to 'stride' and"
-                " st. You must provide only one of them as they"
-                " both refer to the stride size. DEPRECATION NOTE: the" 
-                " 'st' parameter is not going to exist anymore as"
-                " it is going to be replaced by the parameter 'stride'."
->>>>>>> 57cd51cb
             )
         else:
             warnings.warn(
@@ -131,20 +112,10 @@
             stride = st
 
     if padding is not None:
-<<<<<<< HEAD
         if pad not in {None, (0, 0)}:
             raise Exception(
                 "You can't provide a tuple value to both 'padding' and pad."
                 "  Please provide a value only to pad."
-=======
-        if pad is not (0, 0):
-            raise Exception(
-                "You can't provide different tuple value to 'pad' and"
-                " 'padding'. You must provide only one of them as they"
-                " both refer to the padding size. DEPRECATION NOTE: the" 
-                " 'padding' parameter is not going to exist anymore as"
-                " it is going to be replaced by the parameter 'pad'."
->>>>>>> 57cd51cb
             )
         else:
             warnings.warn(
@@ -193,13 +164,9 @@
     ignore_border : bool (default None, will print a warning and set to False)
         When True, (5,5,5) input with ws=(2,2,2) will generate a (2,2,2) output.
         (3,3,3) otherwise.
-    stride : tuple of three ints or theano vector of ints of size 3
+    st : tuple of three ints or theano vector of ints of size 3
         Stride size, which is the number of shifts over rows/cols/slices to get
-<<<<<<< HEAD
         the next pool region. If st is None, it is considered equal to ws
-=======
-        the next pool region. If stride is None, it is considered equal to ws
->>>>>>> 57cd51cb
         (no overlap on pooling regions).
     pad : tuple of two ints or theano vector of ints of size 3
         (pad_h, pad_w, pad_d), pad zeros to extend beyond six borders of the
@@ -208,7 +175,7 @@
         of the front and back margins
     mode : {'max', 'sum', 'average_inc_pad', 'average_exc_pad'}
         Operation executed on each window. `max` and `sum` always exclude
-        the pad in the computation. `average` gives you the choice to
+        the padding in the computation. `average` gives you the choice to
         include or exclude it.
     ds
         *deprecated*, use parameter ws instead.
@@ -218,24 +185,12 @@
         *deprecated*, use parameter pad instead.
 
     """
-<<<<<<< HEAD
     # check for deprecated parameter names
     if ds is not None:
         if ws is not None:
             raise Exception(
                 "You can't provide a tuple value to both 'ws' and 'ds'."
                 " Please provide a value only to 'ws'."
-=======
-
-    if ds is not None:
-        if ws is not None:
-            raise Exception(
-                "You can't provide different tuple values to 'ws' and 'ds'."
-                " You must provide only one of them as they both"
-                " refer to the window size. DEPRECATION NOTE: the" 
-                " 'ds' parameter is not going to exist anymore as"
-                " it is going to be replaced by the parameter 'ws'."
->>>>>>> 57cd51cb
             )
         else:
             warnings.warn(
@@ -253,16 +208,8 @@
     if st is not None:
         if stride is not None:
             raise Exception(
-<<<<<<< HEAD
                 "You can't provide a tuple value to both 'st and 'stride'."
                 " Please provide a value only to 'stride'."
-=======
-                "You can't provide different tuple values to 'stride' and"
-                " st. You must provide only one of them as they"
-                " both refer to the stride size. DEPRECATION NOTE: the" 
-                " 'st' parameter is not going to exist anymore as"
-                " it is going to be replaced by the parameter 'stride'."
->>>>>>> 57cd51cb
             )
         else:
             warnings.warn(
@@ -274,20 +221,10 @@
             stride = st
 
     if padding is not None:
-<<<<<<< HEAD
         if pad not in {None, (0, 0, 0)}:
             raise Exception(
                 "You can't provide a tuple value to both 'padding' and pad."
                 "  Please provide a value only to pad."
-=======
-        if pad is not (0, 0, 0):
-            raise Exception(
-                "You can't provide different tuple value to 'pad' and"
-                " 'padding'. You must provide only one of them as they"
-                " both refer to the padding size. DEPRECATION NOTE: the" 
-                " 'padding' parameter is not going to exist anymore as"
-                " it is going to be replaced by the parameter 'pad'."
->>>>>>> 57cd51cb
             )
         else:
             warnings.warn(
@@ -336,15 +273,11 @@
         (no overlap on pooling regions).
     pad : tuple of N ints or None
         For each downsampling dimension, this specifies the number of zeros to
-        add as pad on both sides. For 2D and (pad_h, pad_w), pad_h specifies the
+        add as padding on both sides. For 2D and (pad_h, pad_w), pad_h specifies the
         size of the top and bottom margins, pad_w specifies the size of the left and
-<<<<<<< HEAD
         right margins. No padding is added if pad is None.
-=======
-        right margins. No pad is added if pad is None.
->>>>>>> 57cd51cb
     mode : {'max', 'sum', 'average_inc_pad', 'average_exc_pad'}
-        ('average_inc_pad' excludes the pad from the count,
+        ('average_inc_pad' excludes the padding from the count,
         'average_exc_pad' include it)
     ndim : int
         The number of pooling dimensions N.
@@ -362,13 +295,8 @@
     __props__ = ('ignore_border', 'mode', 'ndim')
 
     @staticmethod
-<<<<<<< HEAD
     def out_shape(imgshape, ws=None, ignore_border=False, stride=None, pad=None,
                   ndim=2, ds=None, st=None, padding=None):
-=======
-    def out_shape(imgshape, ws=None, ignore_border=False, stride=None,
-                  pad=None, ndim=2, ds=None, st=None, padding=None):
->>>>>>> 57cd51cb
         """
         Return the shape of the output from this op, for input of given
         shape and flags.
@@ -390,13 +318,9 @@
             (no overlap on pooling regions).
         pad : tuple of N ints or None
             For each downsampling dimension, this specifies the number of zeros to
-            add as pad on both sides. For 2D and (pad_h, pad_w), pad_h specifies the
+            add as padding on both sides. For 2D and (pad_h, pad_w), pad_h specifies the
             size of the top and bottom margins, pad_w specifies the size of the left and
-<<<<<<< HEAD
             right margins. No padding is added if pad is None.
-=======
-            right margins. No pad is added if pad is None.
->>>>>>> 57cd51cb
         ndim : int
             The number of pooling dimensions N.
             The default is 2.
@@ -415,24 +339,12 @@
             elements reduced as per the downsampling & ignore_border flags.
 
         """
-<<<<<<< HEAD
         # check for deprecated parameter names
         if ds is not None:
             if ws is not None:
                 raise Exception(
                     "You can't provide a tuple value to both 'ws' and 'ds'."
                     " Please provide a value only to 'ws'."
-=======
-
-        if ds is not None:
-            if ws is not None:
-                raise Exception(
-                    "You can't provide different tuple values to 'ws' and"
-                    " 'ds'. You must provide only one of them as they both"
-                    " refer to the window size. DEPRECATION NOTE: the" 
-                    " 'ds' parameter is not going to exist anymore as"
-                    " it is going to be replaced by the parameter 'ws'."
->>>>>>> 57cd51cb
                 )
             else:
                 warnings.warn(
@@ -450,16 +362,8 @@
         if st is not None:
             if stride is not None:
                 raise Exception(
-<<<<<<< HEAD
                     "You can't provide a tuple value to both 'st and 'stride'."
                     " Please provide a value only to 'stride'."
-=======
-                    "You can't provide different tuple values to 'stride' and"
-                    " st. You must provide only one of them as they"
-                    " both refer to the stride size. DEPRECATION NOTE: the" 
-                    " 'st' parameter is not going to exist anymore as"
-                    " it is going to be replaced by the parameter 'stride'."
->>>>>>> 57cd51cb
                 )
             else:
                 warnings.warn(
@@ -473,16 +377,8 @@
         if padding is not None:
             if pad is not None:
                 raise Exception(
-<<<<<<< HEAD
                     "You can't provide a tuple value to both 'padding' and pad."
                     "  Please provide a value only to pad."
-=======
-                    "You can't provide different tuple value to 'pad' and"
-                    " 'padding'. You must provide only one of them as they"
-                    " both refer to the padding size. DEPRECATION NOTE: the" 
-                    " 'padding' parameter is not going to exist anymore as"
-                    " it is going to be replaced by the parameter 'pad'."
->>>>>>> 57cd51cb
                )
             else:
                 warnings.warn(
@@ -545,11 +441,11 @@
     def prepare_node(self, node, storage_map, compute_map, impl):
         if len(node.inputs) == 1:
             # Old interface
-            self.ndim = len(node.op.ws)
+            self.ndim = len(node.op.ds)
             self.mode = node.op.mode
-            ws = theano.tensor.constant(node.op.ws)
-            st = theano.tensor.constant(node.op.stride)
-            pad = theano.tensor.constant(node.op.pad)
+            ws = theano.tensor.constant(node.op.ds)
+            st = theano.tensor.constant(node.op.st)
+            pad = theano.tensor.constant(node.op.padding)
             node.inputs.append(ws)
             node.inputs.append(st)
             node.inputs.append(pad)
@@ -1016,13 +912,9 @@
             (no overlap on pooling regions).
         pad : tuple of N ints or None
             For each downsampling dimension, this specifies the number of zeros to
-            add as pad on both sides. For 2D and (pad_h, pad_w), pad_h specifies the
+            add as padding on both sides. For 2D and (pad_h, pad_w), pad_h specifies the
             size of the top and bottom margins, pad_w specifies the size of the left and
-<<<<<<< HEAD
             right margins. No padding is added if pad is None.
-=======
-            right margins. No pad is added if pad is None.
->>>>>>> 57cd51cb
         ndim : int
             The number of pooling dimensions N.
             The default is 2.
@@ -1042,7 +934,6 @@
             ignore_border flags.
 
         """
-<<<<<<< HEAD
         # check for deprecated parameter names
         if ds is not None:
             if ws is not None:
@@ -1055,22 +946,6 @@
                     "DEPRECATION: the 'ds' parameter in PoolGrad is not going"
                     " to exist anymore as it is going to be replaced by the"
                     " parameter 'ws'.",
-=======
-        if ds is not None:
-            if ws is not None:
-                raise Exception(
-                    "You can't provide different tuple values to 'ws' and"
-                    " 'ds'. You must provide only one of them as they both"
-                    " refer to the window size. DEPRECATION NOTE: the" 
-                    " 'ds' parameter is not going to exist anymore as"
-                    " it is going to be replaced by the parameter 'ws'."
-                )
-            else:
-                warnings.warn(
-                    "DEPRECATION: the 'ds' parameter is not going to exist"
-                    " anymore as it is going to be replaced by the parameter"
-                    " 'ws'.",
->>>>>>> 57cd51cb
                     stacklevel=2
                 )
                 ws = ds
@@ -1082,7 +957,6 @@
         if st is not None:
             if stride is not None:
                 raise Exception(
-<<<<<<< HEAD
                     "You can't provide a tuple value to both 'st and 'stride'."
                     " Please provide a value only to 'stride'."
                 )
@@ -1091,19 +965,6 @@
                     "DEPRECATION: the 'st' parameter in PoolGrad is not going"
                     " to exist anymore as it is going to be replaced by the"
                     " parameter 'stride'.",
-=======
-                    "You can't provide different tuple values to 'stride' and"
-                    " st. You must provide only one of them as they"
-                    " both refer to the stride size. DEPRECATION NOTE: the" 
-                    " 'st' parameter is not going to exist anymore as"
-                    " it is going to be replaced by the parameter 'stride'."
-                )
-            else:
-                warnings.warn(
-                    "DEPRECATION: the 'st' parameter is not going to exist"
-                    " anymore as it is going to be replaced by the parameter"
-                    " 'stride'.",
->>>>>>> 57cd51cb
                     stacklevel=2
                 )
                 stride = st
@@ -1111,7 +972,6 @@
         if padding is not None:
             if pad is not None:
                 raise Exception(
-<<<<<<< HEAD
                     "You can't provide a tuple value to both 'padding' and pad."
                     "  Please provide a value only to pad."
                 )
@@ -1120,19 +980,6 @@
                     "DEPRECATION: the 'padding' parameter in PoolGrad is not"
                     " going to exist anymore as it is going to be replaced"
                     " by the parameter 'pad'.",
-=======
-                    "You can't provide different tuple value to 'pad' and"
-                    " 'padding'. You must provide only one of them as they"
-                    " both refer to the padding size. DEPRECATION NOTE: the" 
-                    " 'padding' parameter is not going to exist anymore as"
-                    " it is going to be replaced by the parameter 'pad'."
-               )
-            else:
-                warnings.warn(
-                    "DEPRECATION: the 'padding' parameter is not going to"
-                    " exist anymore as it is going to be replaced by the"
-                    " parameter 'pad'.",
->>>>>>> 57cd51cb
                     stacklevel=2
                 )
                 pad = padding
@@ -1183,11 +1030,11 @@
     def prepare_node(self, node, storage_map, compute_map, impl):
         if len(node.inputs) < 5:  # 5 for AveragePoolGrad, 6 for MaxPoolGrad
             # Old interface
-            self.ndim = len(node.op.ws)
+            self.ndim = len(node.op.ds)
             self.mode = node.op.mode
-            ws = theano.tensor.constant(node.op.ws)
-            st = theano.tensor.constant(node.op.stride)
-            pad = theano.tensor.constant(node.op.pad)
+            ws = theano.tensor.constant(node.op.ds)
+            st = theano.tensor.constant(node.op.st)
+            pad = theano.tensor.constant(node.op.padding)
             node.inputs.append(ws)
             node.inputs.append(st)
             node.inputs.append(pad)
