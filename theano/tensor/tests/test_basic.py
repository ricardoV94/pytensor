--- conflicted
+++ resolved
@@ -1241,12 +1241,6 @@
     good=_good_broadcast_unary_normal_no_complex,
     # corner cases includes a lot of integers: points where Ceil is not
     # continuous (not differentiable)
-<<<<<<< HEAD
-=======
-    grad=copymod(_grad_broadcast_unary_normal_noint,
-                 extra=[np.asarray([-2.5, -1.5, -1.51, 0.49, .98, 1.02],
-                                   dtype=floatX)]),
->>>>>>> 0c53fb52
     inplace=True)
 
 FloorTester = makeBroadcastTester(
