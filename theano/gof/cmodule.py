"""Generate and compile C modules for Python,
"""
import atexit, cPickle, logging, operator, os, shutil, stat, StringIO
import subprocess, sys, tempfile, time

import distutils.sysconfig

import numpy.distutils #TODO: TensorType should handle this
import theano

from theano.configparser import config
from theano.gof.cc import hash_from_code, hash_from_file
import compilelock # we will abuse the lockfile mechanism when reading and writing the registry

from theano.configparser import TheanoConfigParser, AddConfigVar, EnumStr, StrParam, IntParam, FloatParam, BoolParam
AddConfigVar('cmodule.mac_framework_link',
        "If set to true, breaks certain mac installations with the infamous Bus Error",
        BoolParam(False))

def local_bitwidth():
    """Return 32 for 32bit arch, 64 for 64bit arch"""
    # Note - it seems from an informal survey of machines at scipy2010
    # that platform.architecture is also a reliable way to get the bitwidth
    try:
        maxint = sys.maxint
    except AttributeError: # python 3 compatibility
        maxint = sys.maxsize
    return len('%x' % maxint) * 4

_logger=logging.getLogger("theano.gof.cmodule")
_logger.setLevel(logging.WARN)

def error(*args):
    _logger.error("ERROR: "+' '.join(str(a) for a in args))
def warning(*args):
    _logger.warning("WARNING: "+' '.join(str(a) for a in args))
def info(*args):
    _logger.info("INFO: "+' '.join(str(a) for a in args))
def debug(*args):
    _logger.debug("DEBUG: "+' '.join(str(a) for a in args))

METH_VARARGS="METH_VARARGS"
METH_NOARGS="METH_NOARGS"

def debug_counter(name, every=1):
    """Debug counter to know how often we go through some piece of code.

    This is a utility function one may use when debugging. Usage example:
        debug_counter('I want to know how often I run this line')
    """
    setattr(debug_counter, name, getattr(debug_counter, name, 0) + 1)
    n = getattr(debug_counter, name)
    if n % every == 0:
        print >>sys.stderr, "debug_counter [%s]: %s" % (name, n)

class ExtFunction(object):
    """A C function to put into a DynamicModule """

    name = ""
    """string - function's name"""

    code_block = ""
    """string - the entire code for the function.  Has the form ``static PyObject*
    <name>([...]){ ... }

    See Python's C API Reference for how to write c functions for python modules.
    """

    method = ""
    """str - calling method for this function (i.e. 'METH_VARARGS', 'METH_NOARGS')"""

    doc = ""
    """str - documentation string for this function"""

    def __init__(self, name, code_block, method, doc="undocumented"):
        self.name = name
        self.code_block = code_block
        self.method = method
        self.doc = doc

    def method_decl(self):
        """Returns the signature for this function that goes into the DynamicModule's method table"""
        return '\t{"%s", %s, %s, "%s"}' %(self.name, self.name, self.method, self.doc)

class DynamicModule(object):
    def __init__(self, name):
        self.name = name
        self.support_code = []
        self.functions = []
        self.includes = ["<Python.h>", "<iostream>"]
        self.includes.append('<numpy/arrayobject.h>') #TODO: this should come from TensorType
        self.init_blocks = ['import_array();'] #TODO: from TensorType

    def print_methoddef(self, stream):
        print >> stream, "static PyMethodDef MyMethods[] = {"
        for f in self.functions:
            print >> stream, f.method_decl(), ','
        print >> stream, "\t{NULL, NULL, 0, NULL}"
        print >> stream, "};"

    def print_init(self, stream):
        print >> stream, "PyMODINIT_FUNC init%s(void){" % self.name
        for b in self.init_blocks:
            print >> stream, '  ', b
        print >> stream, '  ', '(void) Py_InitModule("%s", MyMethods);' % self.name
        print >> stream, "}"


    def add_include(self, str):
        self.includes.append(str)
    def add_init_code(self, code):
        self.init_blocks.append(code)
    def add_support_code(self, code):
        if code not in self.support_code: #TODO: KLUDGE
            self.support_code.append(code)

    def add_function(self, fn):
        self.functions.append(fn)


    def code(self):
        sio = StringIO.StringIO()
        for inc in self.includes:
            if not inc:
                continue
            if inc[0] == '<' or inc[0] == '"':
                print >> sio, "#include", inc
            else:
                print >> sio, '#include "%s"'%inc

        print  >> sio, "//////////////////////"
        print  >> sio, "////  Support Code"
        print  >> sio, "//////////////////////"
        for sc in self.support_code:
            print >> sio, sc

        print  >> sio, "//////////////////////"
        print  >> sio, "////  Functions"
        print  >> sio, "//////////////////////"
        for f in self.functions:
            print >> sio, f.code_block

        print  >> sio, "//////////////////////"
        print  >> sio, "////  Module init"
        print  >> sio, "//////////////////////"
        self.print_methoddef(sio)
        self.print_init(sio)

        return sio.getvalue()

    def list_code(self, ofile=sys.stdout):
        """Print out the code with line numbers to `ofile` """
        for i, line in enumerate(self.code().split('\n')):
            print >> ofile, '%4i'%(i+1), line
        ofile.flush()

    #TODO: add_type

def dlimport(fullpath, suffix=None):
    """Dynamically load a .so, .pyd, .dll, or .py file

    :type fullpath: string
    :param fullpath: a fully-qualified path do a compiled python module
    :param suffix: a suffix to strip from the end of fullpath to get the import name
    :type suffix: string

    :returns: the dynamically loaded module (from __import__)

    """
    if not os.path.isabs(fullpath):
        raise ValueError('`fullpath` must be an absolute path', fullpath)
    if suffix is None:
        if fullpath.endswith('.so'):
            suffix = '.so'
        elif fullpath.endswith('.pyd'):
            suffix = '.pyd'
        elif fullpath.endswith('.dll'):
            suffix = '.dll'
        elif fullpath.endswith('.py'):
            suffix = '.py'
        else:
            suffix = ''
    rval = None
    if fullpath.endswith(suffix):
        module_name = '.'.join(fullpath.split(os.path.sep)[-2:])[:-len(suffix)]
    else:
        raise ValueError('path has wrong suffix', (fullpath, suffix))
    workdir = fullpath[:-len(module_name)- 1 - len(suffix)]

    debug("WORKDIR", workdir)
    debug("module_name", module_name)

    sys.path[0:0] = [workdir] #insert workdir at beginning (temporarily)
    try:
        rval = __import__(module_name, {}, {}, [module_name])
        if not rval:
            raise Exception('__import__ failed', fullpath)
    finally:
        del sys.path[0]

    assert fullpath.startswith(rval.__file__)
    return rval

def dlimport_workdir(basedir):
    """Return a directory where you should put your .so file for dlimport to be able to load
    it, given a basedir which should normally be config.compiledir"""
    return tempfile.mkdtemp(dir=basedir)

def last_access_time(path):
    """Return the number of seconds since the epoch of the last access of a given file"""
    return os.stat(path)[stat.ST_ATIME]

def module_name_from_dir(dirname):
    """Scan the contents of a cache directory and return full path of the dynamic lib in it.
    """
    files = os.listdir(dirname)
    name, = [file for file in files if file.endswith('.so') or file.endswith('.pyd')]
    return os.path.join(dirname, name)


def is_same_entry(entry_1, entry_2):
    """
    Return True iff both paths can be considered to point to the same module.

    This is the case if and only if at least one of these conditions holds:
        - They are equal.
        - Their real paths are equal.
        - They share the same temporary work directory and module file name.
    """
    if entry_1 == entry_2:
        return True
    if os.path.realpath(entry_1) == os.path.realpath(entry_2):
        return True
    if (os.path.basename(entry_1) == os.path.basename(entry_2) and
        (os.path.basename(os.path.dirname(entry_1)) ==
         os.path.basename(os.path.dirname(entry_2))) and
        os.path.basename(os.path.dirname(entry_1)).startswith('tmp')):
        return True
    return False


def get_module_hash(src_code, key):

    """
    Return an MD5 hash that uniquely identifies a module.

    This hash takes into account:
        1. The C source code of the module (`src_code`).
        2. The version part of the key.
        3. The compiler options defined in `key` (command line parameters and
           libraries to link against).
    """
    # `to_hash` will contain any element such that we know for sure that if
    # it changes, then the module hash should be different.
    # We start with the source code itself (stripping blanks might avoid
    # recompiling after a basic indentation fix for instance).
    to_hash = map(str.strip, src_code.split('\n'))
    # Get the version part of the key (ignore if unversioned).
    if key[0]:
        to_hash += map(str, key[0])
    c_link_key = key[1]
    # Currently, in order to catch potential bugs early, we are very
    # convervative about the structure of the key and raise an exception
    # if it does not match exactly what we expect. In the future we may
    # modify this behavior to be less strict and be able to accomodate
    # changes to the key in an automatic way.
    # Note that if the key structure changes, the `get_safe_part` fucntion
    # below may also need to be modified.
    error_msg = ("This should not happen unless someone modified the code "
                 "that defines the CLinker key, in which case you should "
                 "ensure this piece of code is still valid (and this "
                 "AssertionError may be removed or modified to accomodate "
                 "this change)")
    assert c_link_key[0] == 'CLinker.cmodule_key', error_msg
    for key_element in c_link_key[1:]:
        if isinstance(key_element, tuple):
            # This should be the C++ compilation command line parameters or the
            # libraries to link against.
            to_hash += list(key_element)
        elif isinstance(key_element, str):
            if key_element.startswith('md5:'):
                # This is the md5 hash of the config options. We can stop
                # here.
                break
            else:
                raise AssertionError(error_msg)
        else:
            raise AssertionError(error_msg)
    return hash_from_code('\n'.join(to_hash))


def get_safe_part(key):
    """
    Return a tuple containing a subset of `key`, to be used to find equal keys.

    This tuple should only contain objects whose __eq__ and __hash__ methods
    can be trusted (currently: the version part of the key, as well as the
    md5 hash of the config options).
    It is used to reduce the amount of key comparisons one has to go through
    in order to find broken keys (i.e. keys with bad implementations of __eq__
    or __hash__).
    """
    version = key[0]
    # This function should only be called on versioned keys.
    assert version

    # Find the md5 hash part.
    c_link_key = key[1]
    for key_element in c_link_key[1:]:
        if isinstance(key_element, str) and key_element.startswith('md5:'):
            md5 = key_element[4:]
            break

    return key[0] + (md5, )


class KeyData(object):

    """Used to store the key information in the cache."""

    def __init__(self, keys, module_hash, key_pkl, entry):
        """
        Constructor.

        :param keys: Set of keys that are associated to the exact same module.

        :param module_hash: Hash identifying the module (it should hash both
        the code and the compilation options).

        :param key_pkl: Path to the file in which this KeyData object should be
        pickled.
        """
        self.keys = keys
        self.module_hash = module_hash
        self.key_pkl = key_pkl
        self.entry = entry

    def add_key(self, key, save_pkl=True):
        """Add a key to self.keys, and update pickled file if asked to."""
        assert key not in self.keys
        self.keys.add(key)
        if save_pkl:
            self.save_pkl()

    def remove_key(self, key, save_pkl=True):
        """Remove a key from self.keys, and update pickled file if asked to."""
        self.keys.remove(key)
        if save_pkl:
            self.save_pkl()

    def save_pkl(self):
        """
        Dump this object into its `key_pkl` file.

        May raise a cPickle.PicklingError if such an exception is raised at
        pickle time (in which case a warning is also displayed).
        """
        # Note that writing in binary mode is important under Windows.
        try:
            cPickle.dump(self, open(self.key_pkl, 'wb'),
                         protocol=cPickle.HIGHEST_PROTOCOL)
        except cPickle.PicklingError:
            warning("Cache leak due to unpickle-able key data", self.keys)
            os.remove(self.key_pkl)
            raise

    def get_entry(self):
        """Return path to the module file."""
        # TODO This method may be removed in the future (e.g. in 0.5) since
        # its only purpose is to make sure that old KeyData objects created
        # before the 'entry' field was added are properly handled.
        if not hasattr(self, 'entry'):
            self.entry = module_name_from_dir(os.path.dirname(self.key_pkl))
        return self.entry

    def delete_keys_from(self, entry_from_key, do_manual_check=True):
        """
        Delete from entry_from_key all keys associated to this KeyData object.

        Note that broken keys will not appear in the keys field, so we also
        manually look for keys associated to the same entry, unless
        do_manual_check is False.
        """
        entry = self.get_entry()
        for key in self.keys:
            del entry_from_key[key]
        if do_manual_check:
            to_del = []
            for key, key_entry in entry_from_key.iteritems():
                if key_entry == entry:
                    to_del.append(key)
            for key in to_del:
                del entry_from_key[key]


class ModuleCache(object):
    """Interface to the cache of dynamically compiled modules on disk

    Note that this interface does not assume exclusive use of the cache directory.
    It is built to handle the case where multiple programs are also using instances of this
    class to manage the same directory.

    The cache works on the basis of keys. Each key is mapped to only one
    dynamic module, but multiple keys may be mapped to the same module (see
    below for details). Each module is a dynamic library file, that Python
    can import.

    The cache contains one directory for each module, containing:
    - the dynamic library file itself (.so/.pyd),
    - an empty __init__.py file, so Python can import it,
    - a file containing the source code for the module (mod.cpp/mod.cu),
    - a key.pkl file, containing a KeyData object with all the keys
    associated with that module,
    - possibly a delete.me file, meaning this directory has been marked
    for deletion.

    Keys should be tuples of length 2: (version, rest). The
    ``rest`` can be anything hashable and picklable, that uniquely
    identifies the computation in the module. The key is returned by
    ``CLinker.cmodule_key_``.

    The ``version`` should be a hierarchy of tuples of integers.
    If the ``version`` is either 0 or (), then the key is unversioned, and its
    corresponding module will be marked for deletion in an atexit() handler.
    If the ``version`` is neither 0 nor (), then the module will be kept in the
    cache between processes.

    An unversioned module is not always deleted by the process that
    creates it.  Deleting such modules may not work on NFS filesystems
    because the tmpdir in which the library resides is in use until the
    end of the process' lifetime.  In this case, unversioned modules
    are left in their tmpdirs without corresponding .pkl files.  These
    modules and their directories are erased by subsequent processes'
    refresh() functions.

    Two different keys are mapped to the same module when all conditions below
    are met:
        - They have the same version.
        - They share the same compilation options in their ``rest`` part (see
          ``CLinker.cmodule_key_`` for how this part is built).
        - They share the same C code.
    These three elements uniquely identify a module, and are summarized
    in a single "module hash".
    """

    dirname = ""
    """The working directory that is managed by this interface"""

    module_from_name = {}
    """maps a module filename to the loaded module object"""

    entry_from_key = {}
    """Maps keys to the filename of a .so/.pyd.
    """

    similar_keys = {}
    """Maps a part-of-key to all keys that share this same part."""

    module_hash_to_key_data = {}
    """Maps a module hash to its corresponding KeyData object."""

    stats = []
    """A list with counters for the number of hits, loads, compiles issued by module_from_key()
    """

    loaded_key_pkl = set()
    """set of all key.pkl files that have been loaded.
    """

    def __init__(self, dirname, check_for_broken_eq=True, do_refresh=True):
        """
        :param check_for_broken_eq: A bad __eq__ implementation can break this
        cache mechanism. This option turns on a not-too-expensive sanity check
        every time a new key is added to the cache.

        :param do_refresh: If True, then the ``refresh`` method will be called
        in the constructor.
        """
        self.dirname = dirname
        self.module_from_name = dict(self.module_from_name)
        self.entry_from_key = dict(self.entry_from_key)
        self.module_hash_to_key_data = dict(self.module_hash_to_key_data)
        self.similar_keys = dict(self.similar_keys)
        self.stats = [0, 0, 0]
        self.check_for_broken_eq = check_for_broken_eq
        self.loaded_key_pkl = set()
        self.time_spent_in_check_key = 0

        if do_refresh:
            self.refresh()

    age_thresh_use = 60*60*24*24
    """
    The default age threshold (in seconds) for cache files we want to use.

    Older modules will be deleted in ``clear_old``.
    """

    def refresh(self, age_thresh_use=None, delete_if_problem=False):
        """Update cache data by walking the cache directory structure.

        Load key.pkl files that have not been loaded yet.
        Remove entries which have been removed from the filesystem.
        Also, remove malformed cache directories.

        :param age_thresh_use: Do not use modules olther than this.
        Defaults to self.age_thresh_use.

        :param delete_if_problem: If True, cache entries that meet one of those
        two conditions are deleted:
            - Those for which unpickling the KeyData file fails with an
              unknown exception.
            - Duplicated modules, regardless of their age.

        :returns: a list of modules of age higher than age_thresh_use.
        """
        if age_thresh_use is None:
            age_thresh_use = self.age_thresh_use
        start_time = time.time()
        too_old_to_use = []

        compilelock.get_lock()
        try:
            # add entries that are not in the entry_from_key dictionary
            time_now = time.time()
            # Go through directories in alphabetical order to ensure consistent
            # behavior.
            root_dirs_files = sorted(os.walk(self.dirname),
                                     key=operator.itemgetter(0))
            for root, dirs, files in root_dirs_files:
                key_pkl = os.path.join(root, 'key.pkl')
                if key_pkl in self.loaded_key_pkl:
                    continue
                elif 'delete.me' in files or not files:
                    _rmtree(root, ignore_nocleanup=True,
                            msg="delete.me found in dir")
                elif 'key.pkl' in files:
                    try:
                        entry = module_name_from_dir(root)
                    except ValueError: # there is a key but no dll!
                        if not root.startswith("/tmp"):
                            # Under /tmp, file are removed periodically by the os.
                            # So it is normal that this happens from time to time.
                            warning("ModuleCache.refresh() Found key without dll in cache, deleting it.", key_pkl)
                        _rmtree(root, ignore_nocleanup=True,
                                msg="missing module file", level="info")
                        continue
                    if (time_now - last_access_time(entry)) < age_thresh_use:
                        debug('refresh adding', key_pkl)
                        def unpickle_failure():
                            info("ModuleCache.refresh() Failed to unpickle "
                                 "cache file", key_pkl)
                        try:
                            key_data = cPickle.load(open(key_pkl, 'rb'))
                        except EOFError:
                            # Happened once... not sure why (would be worth
                            # investigating if it ever happens again).
                            unpickle_failure()
                            _rmtree(root, ignore_nocleanup=True,
                                    msg='broken cache directory [EOF]',
                                    level='warning')
                            continue
                        except Exception:
                            unpickle_failure()
                            if delete_if_problem:
                                _rmtree(root, ignore_nocleanup=True,
                                        msg='broken cache directory',
                                        level='info')
                            else:
                                # This exception is often triggered by keys
                                # that contain references to classes that have
                                # not yet been imported (e.g. when running two
                                # different Theano-based scripts). They are not
                                # necessarily broken, but we cannot load them
                                # here.
                                pass
                            continue

                        if not isinstance(key_data, KeyData):
                            # This is some old cache data, that does not fit
                            # the new cache format. It would be possible to
                            # update it, but it is not entirely safe since we
                            # do not know the config options that were used.
                            # As a result, we delete it instead (which is also
                            # simpler to implement).
                            _rmtree(root, ignore_nocleanup=True,
                                    msg='deprecated cache entry')
                            continue

                        # Check the path to the module stored in the KeyData
                        # object matches the path to `entry`. There may be
                        # a mismatch e.g. due to symlinks, or some directory
                        # being renamed since last time cache was created.
                        kd_entry = key_data.get_entry()
                        if kd_entry != entry:
                            if is_same_entry(entry, kd_entry):
                                # Update KeyData object. Note that we also need
                                # to update the key_pkl field, because it is
                                # likely to be incorrect if the entry itself
                                # was wrong.
                                key_data.entry = entry
                                key_data.key_pkl = key_pkl
                            else:
                                # This is suspicious. Better get rid of it.
                                _rmtree(root, ignore_nocleanup=True,
                                        msg='module file path mismatch',
                                        level='info')
                                continue

                        # Find unversioned keys from other processes.
                        # TODO: check if this can happen at all
                        to_del = [key for key in key_data.keys if not key[0]]
                        if to_del:
                            warning("ModuleCache.refresh() Found unversioned "
                                    "key in cache, removing it.", key_pkl)
                            # Since the version is in the module hash, all
                            # keys should be unversioned.
                            if len(to_del) != len(key_data.keys):
                                warning('Found a mix of unversioned and '
                                        'versioned keys for the same '
                                        'module', key_pkl)
                            _rmtree(root, ignore_nocleanup=True,
                                    msg="unversioned key(s) in cache",
                                    level='info')
                            continue

                        mod_hash = key_data.module_hash
                        if mod_hash in self.module_hash_to_key_data:
                            # This may happen when two processes running
                            # simultaneously compiled the same module, one
                            # after the other. We delete one once it is old
                            # enough (to be confident there is no other process
                            # using it), or if `delete_if_problem` is True.
                            # Note that it is important to walk through
                            # directories in alphabetical order so as to make
                            # sure all new processes only use the first one.
                            age = time.time() - last_access_time(entry)
                            if delete_if_problem or age > self.age_thresh_del:
                                _rmtree(root, ignore_nocleanup=True,
                                        msg='duplicated module',
                                        level='debug')
                            else:
                                debug('Found duplicated module not old enough '
                                      'yet to be deleted (age: %s): %s' %
                                      (age, entry))
                            continue

                        # Remember the map from a module's hash to the KeyData
                        # object associated with it.
                        self.module_hash_to_key_data[mod_hash] = key_data

                        for key in key_data.keys:
                            if key not in self.entry_from_key:
                                self.entry_from_key[key] = entry
                                # Assert that we have not already got this
                                # entry somehow.
                                assert entry not in self.module_from_name
                                # Store safe part of versioned keys.
                                if key[0]:
                                    self.similar_keys.setdefault(
                                            get_safe_part(key),
                                            []).append(key)
                            else:
                                warning(
                                    "The same cache key is associated to "
                                    "different modules (%s and %s). This "
                                    "is not supposed to happen! You may "
                                    "need to manually delete your cache "
                                    "directory to fix this." %
                                    (self.entry_from_key[key], entry))
                        self.loaded_key_pkl.add(key_pkl)
                    else:
                        too_old_to_use.append(entry)

                # If the compilation failed, no key.pkl is in that
                # directory, but a mod.* should be there.
                # We do nothing here.

            # Remove entries that are not in the filesystem.
            items_copy = list(self.module_hash_to_key_data.iteritems())
            for module_hash, key_data in items_copy:
                try:
                    # Test to see that the file is [present and] readable.
                    open(key_data.get_entry()).close()
                    gone = False
                except IOError:
                    gone = True
                if gone:
                    # Assert that we did not have one of the deleted files
                    # loaded up and in use.
                    # If so, it should not have been deleted. This should be
                    # considered a failure of the OTHER process, that deleted
                    # it.
                    if entry in self.module_from_name:
                        warning("A module that was loaded by this "
                                "ModuleCache can no longer be read from file "
                                "%s... this could lead to problems." % entry)
                        del self.module_from_name[entry]

                    info("deleting ModuleCache entry", entry)
                    key_data.delete_keys_from(self.entry_from_key)
                    del self.module_hash_to_key_data[module_hash]
                    if key[0]:
                        # this is a versioned entry, so should have been on disk
                        # Something weird happened to cause this, so we are responding by
                        # printing a warning, removing evidence that we ever saw this mystery
                        # key.
                        pkl_file_to_remove = key_data.key_pkl
                        if not root.startswith("/tmp"):
                            # Under /tmp, file are removed periodically by the os.
                            # So it is normal that this happen from time to time.
                            warning('Removing key file %s because the corresponding module is gone from the file system.' % pkl_file_to_remove)
                        self.loaded_key_pkl.remove(pkl_file_to_remove)

        finally:
            compilelock.release_lock()

        debug('Time needed to refresh cache: %s' % (time.time() - start_time))

        return too_old_to_use

    def module_from_key(self, key, fn=None, keep_lock=False, key_data=None):
        """
        :param fn: A callable object that will return an iterable object when
        called, such that the first element in this iterable object is the
        source code of the module, and the last element is the module itself.
        `fn` is called only if the key is not already in the cache, with
        a single keyword argument `location` that is the path to the directory
        where the module should be compiled.

        :param key_data: If not None, it should be a KeyData object and the
        key parameter should be None. In this case, we use the info from the
        KeyData object to recover the module, rather than the key itself. Note
        that this implies the module already exists (and may or may not have
        already been loaded).
        """
        # We should only use one of the two ways to get a module.
        assert key_data is None or key is None
        rval = None
        if key is not None:
            try:
                _version, _rest = key
            except (TypeError, ValueError):
                raise ValueError(
                        "Invalid key. key must have form (version, rest)", key)
        name = None
        if key is not None and key in self.entry_from_key:
            # We have seen this key either in this process or previously.
            name = self.entry_from_key[key]
        elif key_data is not None:
            name = key_data.get_entry()
        if name is not None:
            # This is an existing module we can recover.
            if name not in self.module_from_name:
                debug('loading name', name)
                self.module_from_name[name] = dlimport(name)
                self.stats[1] += 1
            else:
                self.stats[0] += 1
            debug('returning compiled module from cache', name)
            rval = self.module_from_name[name]
        else:
            hash_key = hash(key)
            key_data = None
            # We have never seen this key before.
            # Acquire lock before creating things in the compile cache,
            # to avoid that other processes remove the compile dir while it
            # is still empty.
            compilelock.get_lock()
            # This try/finally block ensures that the lock is released once we
            # are done writing in the cache file or after raising an exception.
            try:
                # Embedding two try statements for Python 2.4 compatibility
                # (cannot do try / except / finally).
                try:
                    location = dlimport_workdir(self.dirname)
                except OSError, e:
                    error(e)
                    if e.errno == 31:
                        error('There are', len(os.listdir(config.compiledir)),
                                'files in', config.compiledir)
                    raise
                try:
                    compile_steps = fn(location=location).__iter__()

                    # Check if we already know a module with the same hash. If we
                    # do, then there is no need to even compile it.
                    duplicated_module = False
                    # The first compilation step is to yield the source code.
                    src_code = compile_steps.next()
                    module_hash = get_module_hash(src_code, key)
                    if module_hash in self.module_hash_to_key_data:
                        debug("Duplicated module! Will re-use the previous one")
                        duplicated_module = True
                        # Load the already existing module.
                        key_data = self.module_hash_to_key_data[module_hash]
                        # Note that we do not pass the `fn` argument, since it
                        # should not be used considering that the module should
                        # already be compiled.
                        module = self.module_from_key(key=None, key_data=key_data)
                        name = module.__file__
                        # Add current key to the set of keys associated to the same
                        # module. We only save the KeyData object of versioned
                        # modules.
                        try:
                            key_data.add_key(key, save_pkl=bool(_version))
                            key_broken = False
                        except cPickle.PicklingError:
                            # This should only happen if we tried to save the
                            # pickled file.
                            assert _version
                            # The key we are trying to add is broken: we will not
                            # add it after all.
                            key_data.remove_key(key)
                            key_broken = True

                        if (_version and not key_broken and
                            self.check_for_broken_eq):
                            self.check_key(key, key_data.key_pkl)

                        # We can delete the work directory.
                        _rmtree(location, ignore_nocleanup=True,
                                msg='temporary workdir of duplicated module')

                    else:
                        # Will fail if there is an error compiling the C code.
                        # The exception will be caught and the work dir will be
                        # deleted.
                        while True:
                            try:
                                # The module should be returned by the last
                                # step of the compilation.
                                module = compile_steps.next()
                            except StopIteration:
                                break

                        # Obtain path to the '.so' module file.
                        name = module.__file__

                        debug("Adding module to cache", key, name)
                        assert name.startswith(location)
                        assert name not in self.module_from_name
                        # Changing the hash of the key is not allowed during
                        # compilation. That is the only cause found that makes the
                        # following assert fail.
                        assert hash(key) == hash_key
                        assert key not in self.entry_from_key

                        key_pkl = os.path.join(location, 'key.pkl')
                        assert not os.path.exists(key_pkl)
                        key_data = KeyData(
                                keys=set([key]),
                                module_hash=module_hash,
                                key_pkl=key_pkl,
                                entry=name)

                        # Note that we only save KeyData objects associated to
                        # versioned modules. So for unversioned key, the
                        # `key_pkl` field of the KeyData object will be a
                        # non-existing file (which does not matter since it
                        # will not be accessed).
                        if _version:
                            try:
                                key_data.save_pkl()
                                key_broken = False
                            except cPickle.PicklingError:
                                key_broken = True
                                # Remove key from the KeyData object, to make sure
                                # we never try to save it again.
                                # We still keep the KeyData object and save it so
                                # that the module can be re-used in the future.
                                key_data.keys = set()
                                key_data.save_pkl()

                            if not key_broken and self.check_for_broken_eq:
                                self.check_key(key, key_pkl)

                            # Adding the KeyData file to this set means it is a
                            # versioned module.
                            self.loaded_key_pkl.add(key_pkl)

                        # Map the new module to its KeyData object. Note that we
                        # need to do it regardless of whether the key is versioned
                        # or not if we want to be able to re-use this module inside
                        # the same process.
                        self.module_hash_to_key_data[module_hash] = key_data

                except:
                    # This may happen e.g. when an Op has no C implementation. In
                    # any case, we do not want to keep around the temporary work
                    # directory, as it may cause trouble if we create too many of
                    # these. The 'ignore_if_missing' flag is set just in case this
                    # directory would have already been deleted.
                    _rmtree(location, ignore_if_missing=True,
                            msg='exception -- typically means no C implementation')
                    raise

            finally:
                # Release lock if needed.
                if not keep_lock:
                    compilelock.release_lock()

            # Update map from key to module name for all keys associated to
            # this same module.
            all_keys = key_data.keys
            if not all_keys:
                # Should only happen for broken keys.
                assert key_broken
                all_keys = [key]
            else:
                assert key in key_data.keys
            for k in all_keys:
                if k in self.entry_from_key:
                    # If we had already seen this key, then it should be
                    # associated to the same module.
                    assert self.entry_from_key[k] == name
                else:
                    self.entry_from_key[k] = name
                    if _version:
                        self.similar_keys.setdefault(get_safe_part(k),
                                                     []).append(key)

            if name in self.module_from_name:
                # May happen if we are re-using an existing module.
                assert duplicated_module
                assert self.module_from_name[name] is module
            else:
                self.module_from_name[name] = module

            self.stats[2] += 1
            rval = module
        #debug('stats', self.stats, sum(self.stats))
        return rval

    def check_key(self, key, key_pkl):
        """
        Perform checks to detect broken __eq__ / __hash__ implementations.

        :param key: The key to be checked.
        :param key_pkl: Its associated pickled file containing a KeyData.
        """
        start_time = time.time()
        # Verify that when we reload the KeyData from the pickled file, the
        # same key can be found in it, and is not equal to more than one
        # other key.
        key_data = cPickle.load(open(key_pkl, 'rb'))
        found = sum(key == other_key for other_key in key_data.keys)
        msg = ''
        if found == 0:
            msg = 'Key not found in unpickled KeyData file'
        elif found > 1:
            msg = 'Multiple equal keys found in unpickled KeyData file'
        if msg:
            raise AssertionError(
                    "%s. Verify the __eq__ and __hash__ functions of your "
                    "Ops. The file is: %s. The key is: %s" %
                    (msg, key_pkl, key))
        # Also verify that there exists no other loaded key that would be equal
        # to this key. In order to speed things up, we only compare to keys
        # with the same version part and config md5, since we can assume this
        # part of the key is not broken.
        for other in self.similar_keys.get(get_safe_part(key), []):
            if other is not key and other == key and hash(other) != hash(key):
                raise AssertionError(
                    "Found two keys that are equal but have a different hash. "
                    "Verify the __eq__ and __hash__ functions of your Ops. "
                    "The keys are:\n  %s\nand\n  %s\n(found in %s)." %
                    (other, key, key_pkl))

        self.time_spent_in_check_key += time.time() - start_time

    age_thresh_del = 60*60*24*31#31 days
    age_thresh_del_unversioned = 60*60*24*7#7 days

    """The default age threshold for `clear_old` (in seconds)
    """
    def clear_old(self, age_thresh_del=None, delete_if_problem=False):
        """
        Delete entries from the filesystem for cache entries that are too old.

        :param age_thresh_del: Dynamic modules whose last access time is more
        than ``age_thresh_del`` seconds ago will be erased. Defaults to 31-day
        age if not provided.

        :param delete_if_problem: See help of refresh() method.
        """
        if age_thresh_del is None:
            age_thresh_del = self.age_thresh_del

        # Ensure that the too_old_to_use list return by refresh() will
        # contain all modules older thatn age_thresh_del.
        if age_thresh_del < self.age_thresh_use:
            if age_thresh_del > 0:
                warning("Clearing modules that were not deemed to old to use:",
                        "age_thresh_del=%d," % age_thresh_del,
                        "self.age_thresh_use=%d" % self.age_thresh_use)
            else:
                info("Clearing all modules.")
            age_thresh_use = age_thresh_del
        else:
            age_thresh_use = None

        compilelock.get_lock()
        try:
            # Update the age of modules that have been accessed by other
            # processes and get all module that are too old to use
            # (not loaded in self.entry_from_key).
            too_old_to_use = self.refresh(
                    age_thresh_use=age_thresh_use,
                    delete_if_problem=delete_if_problem)

            for entry in too_old_to_use:
                # TODO: we are assuming that modules that haven't been
                # accessed in over age_thresh_del are not currently in
                # use by other processes, but that could be false for
                # long-running jobs, or if age_thresh_del < 0.
                assert entry not in self.module_from_name
                parent = os.path.dirname(entry)
                assert parent.startswith(os.path.join(self.dirname, 'tmp'))
                _rmtree(parent, msg='old cache directory', level='info',
                        ignore_nocleanup=True)

        finally:
            compilelock.release_lock()

    def clear(self, unversioned_min_age=None, clear_base_files=False,
              delete_if_problem=False):
        """
        Clear all elements in the cache.

        :param unversioned_min_age: Forwarded to `clear_unversioned`. In
        particular, you can set it to -1 in order to delete all unversioned
        cached modules regardless of their age.

        :param clear_base_files: If True, then delete base directories
        'cuda_ndarray' and 'cutils_ext' if they are present. If False, those
        directories are left intact.

        :param delete_if_problem: See help of refresh() method.
        """
        compilelock.get_lock()
        try:
            self.clear_old(
                    age_thresh_del=-1.0,
                    delete_if_problem=delete_if_problem)
            self.clear_unversioned(min_age=unversioned_min_age)
            if clear_base_files:
                self.clear_base_files()
        finally:
            compilelock.release_lock()

    def clear_base_files(self):
        """
        Remove base directories 'cuda_ndarray' and 'cutils_ext' if present.

        Note that we do not delete them outright because it may not work on
        some systems due to these modules being currently in use. Instead we
        rename them with the '.delete.me' extension, to mark them to be deleted
        next time we clear the cache.
        """
        compilelock.get_lock()
        try:
            for base_dir in ('cuda_ndarray', 'cutils_ext'):
                to_delete = os.path.join(self.dirname, base_dir + '.delete.me')
                if os.path.isdir(to_delete):
                    try:
                        shutil.rmtree(to_delete)
                        debug('Deleted: %s' % to_delete)
                    except Exception:
                        warning('Could not delete %s' % to_delete)
                        continue
                to_rename = os.path.join(self.dirname, base_dir)
                if os.path.isdir(to_rename):
                    try:
                        shutil.move(to_rename, to_delete)
                    except Exception:
                        warning('Could not move %s to %s' %
                                (to_rename, to_delete))
        finally:
            compilelock.release_lock()

    def clear_unversioned(self, min_age=None):
        """
        Delete unversioned dynamic modules.

        They are deleted both from the internal dictionaries and from the
        filesystem.

        :param min_age: Minimum age to be deleted, in seconds. Defaults to
        7-day age if not provided.
        """
        if min_age is None:
            min_age = self.age_thresh_del_unversioned

        compilelock.get_lock()
        all_key_datas = self.module_hash_to_key_data.values()
        try:
            for key_data in all_key_datas:
                if not key_data.keys:
                    # May happen for broken versioned keys.
                    continue
                for key_idx, key in enumerate(key_data.keys):
                    version, rest = key
                    if version:
                        # Since the version is included in the module hash,
                        # it should not be possible to mix versioned and
                        # unversioned keys in the same KeyData object.
                        assert key_idx == 0
                        break
                if not version:
                    # Note that unversioned keys cannot be broken, so we can
                    # set do_manual_check to False to speed things up.
                    key_data.delete_keys_from(self.entry_from_key,
                                              do_manual_check=False)
                    entry = key_data.get_entry()
                    # Entry is guaranteed to be in this dictionary, because
                    # an unversioned entry should never have been loaded via
                    # refresh.
                    assert entry in self.module_from_name

                    del self.module_from_name[entry]
                    del self.module_hash_to_key_data[key_data.module_hash]

                    parent = os.path.dirname(entry)
                    assert parent.startswith(os.path.join(self.dirname, 'tmp'))
                    _rmtree(parent, msg='unversioned', level='info',
                            ignore_nocleanup=True)

            # Sanity check: all unversioned keys should have been removed at
            # this point.
            for key in self.entry_from_key:
                assert key[0]

            time_now = time.time()
            for filename in os.listdir(self.dirname):
                if filename.startswith('tmp'):
                    try:
                        open(os.path.join(self.dirname, filename, 'key.pkl')).close()
                        has_key = True
                    except IOError:
                        has_key = False
                    if not has_key:
                        age = time_now - last_access_time(os.path.join(self.dirname, filename))
                        # In normal case, the processus that created this directory
                        # will delete it. However, if this processus crashes, it
                        # will not be cleaned up.
                        # As we don't know if this directory is still used, we wait
                        # one week and suppose that the processus crashed, and we
                        # take care of the clean-up.
                        if age > min_age:
                            _rmtree(os.path.join(self.dirname, filename),
                                    msg='old unversioned', level='info',
                                    ignore_nocleanup=True)
        finally:
            compilelock.release_lock()

    def _on_atexit(self):
        # Note: no need to call refresh() since it is called by clear_old().
        compilelock.get_lock()
        try:
            self.clear_old()
            self.clear_unversioned()
        finally:
            compilelock.release_lock()
        debug('Time spent checking keys: %s' % self.time_spent_in_check_key)

def _rmtree(parent, ignore_nocleanup=False, msg='', level='debug',
            ignore_if_missing=False):
    # On NFS filesystems, it is impossible to delete a directory with open
    # files in it.  So instead, some commands in this file will respond to a
    # failed rmtree() by touching a 'delete.me' file.  This file is a message
    # for a future process to try deleting the directory.
    if ignore_if_missing and not os.path.exists(parent):
        return
    try:
        if ignore_nocleanup or not config.nocleanup:
            log_msg = 'Deleting'
            if msg:
                log_msg += ' (%s)' % msg
            eval(level)('%s: %s' % (log_msg, parent))
            shutil.rmtree(parent)
    except Exception, e:
        # If parent still exists, mark it for deletion by a future refresh()
        if os.path.exists(parent):
            try:
                info('placing "delete.me" in', parent)
                open(os.path.join(parent,'delete.me'), 'w').close()
            except Exception, ee:
                warning('Failed to remove or mark cache directory %s for removal' % parent, ee)

_module_cache = None
def get_module_cache(dirname, init_args=None):
    """
    :param init_args: If not None, the (k, v) pairs in this dictionary will
    be forwarded to the ModuleCache constructor as keyword arguments.
    """
    global _module_cache
    if init_args is None:
        init_args = {}
    if _module_cache is None:
        _module_cache = ModuleCache(dirname, **init_args)
        atexit.register(_module_cache._on_atexit)
    elif init_args:
        warning('Ignoring init arguments for module cache because it was '
                'created prior to this call')
    if _module_cache.dirname != dirname:
        warning("Returning module cache instance with different dirname than you requested")
    return _module_cache

def get_lib_extension():
    """Return the platform-dependent extension for compiled modules."""
    if sys.platform == 'win32':
        return 'pyd'
    else:
        return 'so'

def get_gcc_shared_library_arg():
    """Return the platform-dependent GCC argument for shared libraries."""
    if sys.platform == 'darwin':
        return '-dynamiclib'
    else:
        return '-shared'

def std_include_dirs():
    return numpy.distutils.misc_util.get_numpy_include_dirs() + [distutils.sysconfig.get_python_inc()]

def std_lib_dirs_and_libs():
    python_inc = distutils.sysconfig.get_python_inc()
    if sys.platform == 'win32':
        # Typical include directory: C:\Python26\include
        libname = os.path.basename(os.path.dirname(python_inc)).lower()
        # Also add directory containing the Python library to the library
        # directories.
        python_lib_dir = os.path.join(os.path.dirname(python_inc), 'libs')
        lib_dirs = [python_lib_dir]
        return [libname], [python_lib_dir]
    #DSE Patch 2 for supporting OSX frameworks. Suppress -lpython2.x when frameworks are present
    elif sys.platform=='darwin' :
        if python_inc.count('Python.framework') :
            return [],[]
        else :
            libname=os.path.basename(python_inc)
            return [libname],[]
    else:
        # Typical include directory: /usr/include/python2.6
        libname = os.path.basename(python_inc)
        return [libname],[]

def std_libs():
    return std_lib_dirs_and_libs()[0]

def std_lib_dirs():
    return std_lib_dirs_and_libs()[1]

<<<<<<< HEAD
# Using the dummy file descriptors below is a workaround for a crash experienced
# in an unusual Python 2.4.4 Windows environment with the default None values.
dummy_in = open(os.devnull)
dummy_err = open(os.devnull, 'w')
p = None
try:
    p = subprocess.Popen(['gcc', '-dumpversion'], stdout=subprocess.PIPE,
                         stdin=dummy_in.fileno(), stderr=dummy_err.fileno())
    p.wait()
    gcc_version_str = p.stdout.readline().strip()
except OSError:
    # Typically means gcc cannot be found.
    gcc_version_str = 'GCC_NOT_FOUND'
=======
p=subprocess.Popen(['g++','-dumpversion'],stdout=subprocess.PIPE)
p.wait()
gcc_version_str = p.stdout.readline().strip()
>>>>>>> c79ebd11
del p
del dummy_in
del dummy_err

def gcc_version():
    return gcc_version_str

def gcc_module_compile_str(module_name, src_code, location=None, include_dirs=[], lib_dirs=[], libs=[],
        preargs=[]):
    """
    :param module_name: string (this has been embedded in the src_code
    :param src_code: a complete c or c++ source listing for the module
    :param location: a pre-existing filesystem directory where the cpp file and .so will be written
    :param include_dirs: a list of include directory names (each gets prefixed with -I)
    :param lib_dirs: a list of library search path directory names (each gets prefixed with -L)
    :param libs: a list of libraries to link with (each gets prefixed with -l)
    :param preargs: a list of extra compiler arguments

    :returns: dynamically-imported python module of the compiled code.
    """
    #TODO: Do not do the dlimport in this function

    if preargs is None:
        preargs = []
    else:
        preargs = list(preargs)

    if sys.platform != 'win32':
        # Under Windows it looks like fPIC is useless. Compiler warning:
        # '-fPIC ignored for target (all code is position independent)'
        preargs.append('-fPIC')
    no_opt = False

    include_dirs = include_dirs + std_include_dirs()
    libs = std_libs() + libs
    lib_dirs = std_lib_dirs() + lib_dirs
    if sys.platform == 'win32':
        python_inc = distutils.sysconfig.get_python_inc()
        # Typical include directory: C:\Python26\include
        libname = os.path.basename(os.path.dirname(python_inc)).lower()
        # Also add directory containing the Python library to the library
        # directories.
        python_lib_dir = os.path.join(os.path.dirname(python_inc), 'libs')
        lib_dirs = [python_lib_dir] + lib_dirs
    else:
        # Typical include directory: /usr/include/python2.6
        python_inc = distutils.sysconfig.get_python_inc()
        libname = os.path.basename(python_inc)

    #DSE Patch 1 for supporting OSX frameworks; add -framework Python
    if sys.platform=='darwin' :
        preargs.extend(['-undefined','dynamic_lookup'])
        # link with the framework library *if specifically requested*
        # config.mac_framework_link is by default False, since on some mac
        # installs linking with -framework causes a Bus Error
        if python_inc.count('Python.framework')>0 and config.cmodule.mac_framework_link:
            preargs.extend(['-framework','Python'])

        # Figure out whether the current Python executable is 32 or 64 bit and compile accordingly
        n_bits = local_bitwidth()
        preargs.extend(['-m%s' % n_bits])
        debug("OS X: compiling for %s bit architecture" % n_bits)

    # sometimes, the linker cannot find -lpython so we need to tell it
    # explicitly where it is located
    # this returns somepath/lib/python2.x
    python_lib = distutils.sysconfig.get_python_lib(plat_specific=1, \
                    standard_lib=1)
    python_lib = os.path.dirname(python_lib)
    if python_lib not in lib_dirs:
        lib_dirs.append(python_lib)

    workdir = location

    cppfilename = os.path.join(location, 'mod.cpp')
    cppfile = file(cppfilename, 'w')

    debug('Writing module C++ code to', cppfilename)
    ofiles = []
    rval = None

    cppfile.write(src_code)
    # Avoid gcc warning "no newline at end of file".
    if not src_code.endswith('\n'):
        cppfile.write('\n')
    cppfile.close()

    lib_filename = os.path.join(location, '%s.%s' %
            (module_name, get_lib_extension()))

    debug('Generating shared lib', lib_filename)
    cmd = ['g++', get_gcc_shared_library_arg(), '-g']
    if no_opt:
        cmd.extend(p for p in preargs if not p.startswith('-O'))
    else:
        cmd.extend(preargs)
    cxxflags = [flag for flag in config.gcc.cxxflags.split(' ') if flag]
    #print >> sys.stderr, config.gcc.cxxflags.split(' ')
    cmd.extend(cxxflags)
    cmd.extend('-I%s'%idir for idir in include_dirs)
    cmd.extend(['-o',lib_filename])
    cmd.append(cppfilename)
    cmd.extend(['-L%s'%ldir for ldir in lib_dirs])
    cmd.extend(['-l%s'%l for l in libs])
    #print >> sys.stderr, 'COMPILING W CMD', cmd
    debug('Running cmd', ' '.join(cmd))

    p = subprocess.Popen(cmd)
    status = p.wait()

    if status:
        print '==============================='
        for i, l in enumerate(src_code.split('\n')):
            #gcc put its messages to stderr, so we add ours now
            print >> sys.stderr, '%05i\t%s'%(i+1, l)
        print '==============================='
        print >> sys.stderr, "command line:",' '.join(cmd)
        raise Exception('g++ return status', status)

    #touch the __init__ file
    file(os.path.join(location, "__init__.py"),'w').close()
    return dlimport(lib_filename)

def icc_module_compile_str(*args):
    raise NotImplementedError()<|MERGE_RESOLUTION|>--- conflicted
+++ resolved
@@ -1252,25 +1252,19 @@
 def std_lib_dirs():
     return std_lib_dirs_and_libs()[1]
 
-<<<<<<< HEAD
 # Using the dummy file descriptors below is a workaround for a crash experienced
 # in an unusual Python 2.4.4 Windows environment with the default None values.
 dummy_in = open(os.devnull)
 dummy_err = open(os.devnull, 'w')
 p = None
 try:
-    p = subprocess.Popen(['gcc', '-dumpversion'], stdout=subprocess.PIPE,
+    p = subprocess.Popen(['g++', '-dumpversion'], stdout=subprocess.PIPE,
                          stdin=dummy_in.fileno(), stderr=dummy_err.fileno())
     p.wait()
     gcc_version_str = p.stdout.readline().strip()
 except OSError:
     # Typically means gcc cannot be found.
     gcc_version_str = 'GCC_NOT_FOUND'
-=======
-p=subprocess.Popen(['g++','-dumpversion'],stdout=subprocess.PIPE)
-p.wait()
-gcc_version_str = p.stdout.readline().strip()
->>>>>>> c79ebd11
 del p
 del dummy_in
 del dummy_err
